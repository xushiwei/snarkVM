// Copyright (C) 2019-2021 Aleo Systems Inc.
// This file is part of the snarkVM library.

// The snarkVM library is free software: you can redistribute it and/or modify
// it under the terms of the GNU General Public License as published by
// the Free Software Foundation, either version 3 of the License, or
// (at your option) any later version.

// The snarkVM library is distributed in the hope that it will be useful,
// but WITHOUT ANY WARRANTY; without even the implied warranty of
// MERCHANTABILITY or FITNESS FOR A PARTICULAR PURPOSE. See the
// GNU General Public License for more details.

// You should have received a copy of the GNU General Public License
// along with the snarkVM library. If not, see <https://www.gnu.org/licenses/>.

use core::marker::PhantomData;

use hashbrown::{HashMap, HashSet};

<<<<<<< HEAD
use snarkvm_algorithms::{crypto_hash::PoseidonDefaultParametersField, fft::EvaluationDomain};
=======
use snarkvm_algorithms::fft::EvaluationDomain;
>>>>>>> 50b788f4
use snarkvm_fields::PrimeField;
use snarkvm_gadgets::{
    bits::{Boolean, ToBitsLEGadget},
    fields::FpGadget,
    nonnative::{params::OptimizationType, NonNativeFieldVar},
    traits::{
        alloc::AllocGadget,
        eq::{EqGadget, NEqGadget},
        fields::{FieldGadget, ToConstraintFieldGadget},
        snark::PrepareGadget,
    },
};
use snarkvm_polycommit::{
    EvaluationsVar,
    LCTerm,
    LabeledPointVar,
    LinearCombinationCoeffVar,
    LinearCombinationVar,
    PCCheckVar,
    QuerySetVar,
};
use snarkvm_r1cs::ConstraintSystem;

use crate::{
    constraints::{
        lagrange_interpolation::LagrangeInterpolationVar,
        polynomial::AlgebraForAHP,
        proof::ProofVar,
        verifier_key::PreparedCircuitVerifyingKeyVar,
    },
    AHPError,
    FiatShamirRng,
    FiatShamirRngVar,
    PolynomialCommitment,
    String,
    ToString,
    Vec,
};

/// The Marlin verifier round state gadget used to output the state of each round.
#[derive(Clone)]
pub struct VerifierStateVar<TargetField: PrimeField, BaseField: PrimeField> {
    domain_h_size: u64,
    domain_k_size: u64,

    first_round_msg: Option<VerifierFirstMsgVar<TargetField, BaseField>>,
    second_round_msg: Option<VerifierSecondMsgVar<TargetField, BaseField>>,

    gamma: Option<NonNativeFieldVar<TargetField, BaseField>>,
}

/// The Marlin verifier first round message gadget.
#[derive(Clone)]
pub struct VerifierFirstMsgVar<TargetField: PrimeField, BaseField: PrimeField> {
    /// Alpha
    pub alpha: NonNativeFieldVar<TargetField, BaseField>,
    /// Eta a
    pub eta_a: NonNativeFieldVar<TargetField, BaseField>,
    /// Eta b
    pub eta_b: NonNativeFieldVar<TargetField, BaseField>,
    /// Eta c
    pub eta_c: NonNativeFieldVar<TargetField, BaseField>,
}

/// The Marlin verifier second round message gadget.
#[derive(Clone)]
pub struct VerifierSecondMsgVar<TargetField: PrimeField, BaseField: PrimeField> {
    /// Beta
    pub beta: NonNativeFieldVar<TargetField, BaseField>,
}

/// The Marlin verifier third round message gadget.
#[derive(Clone)]
pub struct VerifierThirdMsgVar<TargetField: PrimeField, BaseField: PrimeField> {
    /// Gamma
    pub gamma: NonNativeFieldVar<TargetField, BaseField>,
}

/// The AHP gadget.
pub struct AHPForR1CS<
    TargetField: PrimeField,
<<<<<<< HEAD
    BaseField: PrimeField + PoseidonDefaultParametersField,
    PC: PolynomialCommitment<TargetField, BaseField>,
=======
    BaseField: PrimeField,
    PC: PolynomialCommitment<TargetField>,
>>>>>>> 50b788f4
    PCG: PCCheckVar<TargetField, PC, BaseField>,
> {
    field: PhantomData<TargetField>,
    constraint_field: PhantomData<BaseField>,
    polynomial_commitment: PhantomData<PC>,
    pc_check: PhantomData<PCG>,
}

impl<
    TargetField: PrimeField,
<<<<<<< HEAD
    BaseField: PrimeField + PoseidonDefaultParametersField,
    PC: PolynomialCommitment<TargetField, BaseField>,
=======
    BaseField: PrimeField,
    PC: PolynomialCommitment<TargetField>,
>>>>>>> 50b788f4
    PCG: PCCheckVar<TargetField, PC, BaseField>,
> AHPForR1CS<TargetField, BaseField, PC, PCG>
{
    /// Returns the first message and next round state.
    #[allow(clippy::type_complexity)]
    pub fn verifier_first_round<
        CS: ConstraintSystem<BaseField>,
        CommitmentVar: ToConstraintFieldGadget<BaseField>,
        PR: FiatShamirRng<TargetField, BaseField>,
        R: FiatShamirRngVar<TargetField, BaseField, PR>,
    >(
        mut cs: CS,
        domain_h_size: u64,
        domain_k_size: u64,
        fs_rng: &mut R,
        comms: &[CommitmentVar],
        message: &[NonNativeFieldVar<TargetField, BaseField>],
    ) -> Result<
        (
            VerifierFirstMsgVar<TargetField, BaseField>,
            VerifierStateVar<TargetField, BaseField>,
        ),
        AHPError,
    > {
        // absorb the first commitments and messages
        {
            let mut elems = Vec::<FpGadget<BaseField>>::new();
            comms.iter().enumerate().for_each(|(i, comm)| {
                elems.append(
                    &mut comm
                        .to_constraint_field(cs.ns(|| format!("comm_to_constraint_field_{}", i)))
                        .unwrap(),
                );
            });
            fs_rng.absorb_native_field_elements(cs.ns(|| "absorb_native_field_elements"), &elems)?;

            if !message.is_empty() {
                fs_rng.absorb_nonnative_field_elements(
                    cs.ns(|| "absorb_nonnative_field_elements"),
                    &message,
                    OptimizationType::Weight,
                )?;
            }
        }

        // obtain four elements from the sponge
        let elems = fs_rng.squeeze_field_elements(cs.ns(|| "squeeze_field_elements"), 4)?;
        let alpha = elems[0].clone();
        let eta_a = elems[1].clone();
        let eta_b = elems[2].clone();
        let eta_c = elems[3].clone();

        let msg = VerifierFirstMsgVar {
            alpha,
            eta_a,
            eta_b,
            eta_c,
        };

        let new_state = VerifierStateVar {
            domain_h_size,
            domain_k_size,
            first_round_msg: Some(msg.clone()),
            second_round_msg: None,
            gamma: None,
        };

        Ok((msg, new_state))
    }

    /// Returns the second message and next round state.
    #[allow(clippy::type_complexity)]
    pub fn verifier_second_round<
        CS: ConstraintSystem<BaseField>,
        CommitmentVar: ToConstraintFieldGadget<BaseField>,
        PR: FiatShamirRng<TargetField, BaseField>,
        R: FiatShamirRngVar<TargetField, BaseField, PR>,
    >(
        mut cs: CS,
        state: VerifierStateVar<TargetField, BaseField>,
        fs_rng: &mut R,
        comms: &[CommitmentVar],
        message: &[NonNativeFieldVar<TargetField, BaseField>],
    ) -> Result<
        (
            VerifierSecondMsgVar<TargetField, BaseField>,
            VerifierStateVar<TargetField, BaseField>,
        ),
        AHPError,
    > {
        let VerifierStateVar {
            domain_h_size,
            domain_k_size,
            first_round_msg,
            ..
        } = state;

        // absorb the second commitments and messages
        {
            let mut elems = Vec::<FpGadget<BaseField>>::new();
            comms.iter().enumerate().for_each(|(i, comm)| {
                elems.append(
                    &mut comm
                        .to_constraint_field(cs.ns(|| format!("comm_to_constraint_field_{}", i)))
                        .unwrap(),
                );
            });

            fs_rng.absorb_native_field_elements(cs.ns(|| "absorb_native_field_elements"), &elems)?;
            if !message.is_empty() {
                fs_rng.absorb_nonnative_field_elements(
                    cs.ns(|| "absorb_nonnative_field_elements"),
                    &message,
                    OptimizationType::Weight,
                )?;
            }
        }

        // obtain one element from the sponge
        let elems = fs_rng.squeeze_field_elements(cs.ns(|| "squeeze_field_elements"), 1)?;
        let beta = elems[0].clone();

        let msg = VerifierSecondMsgVar { beta };

        let new_state = VerifierStateVar {
            domain_h_size,
            domain_k_size,
            first_round_msg,
            second_round_msg: Some(msg.clone()),
            gamma: None,
        };

        Ok((msg, new_state))
    }

    /// Returns the third message and next round state.
    pub fn verifier_third_round<
        CS: ConstraintSystem<BaseField>,
        CommitmentVar: ToConstraintFieldGadget<BaseField>,
        PR: FiatShamirRng<TargetField, BaseField>,
        R: FiatShamirRngVar<TargetField, BaseField, PR>,
    >(
        mut cs: CS,
        state: VerifierStateVar<TargetField, BaseField>,
        fs_rng: &mut R,
        comms: &[CommitmentVar],
        message: &[NonNativeFieldVar<TargetField, BaseField>],
    ) -> Result<VerifierStateVar<TargetField, BaseField>, AHPError> {
        let VerifierStateVar {
            domain_h_size,
            domain_k_size,
            first_round_msg,
            second_round_msg,
            ..
        } = state;

        // absorb the third commitments and messages
        {
            let mut elems = Vec::<FpGadget<BaseField>>::new();
            comms.iter().enumerate().for_each(|(i, comm)| {
                elems.append(
                    &mut comm
                        .to_constraint_field(cs.ns(|| format!("comm_to_constraint_field_{}", i)))
                        .unwrap(),
                );
            });
            fs_rng.absorb_native_field_elements(cs.ns(|| "absorb_native_field_elements"), &elems)?;
            if !message.is_empty() {
                fs_rng.absorb_nonnative_field_elements(
                    cs.ns(|| "absorb_nonnative_field_elements"),
                    &message,
                    OptimizationType::Weight,
                )?;
            }
        }

        // obtain one element from the sponge
        let elems = fs_rng.squeeze_field_elements(cs.ns(|| "squeeze_field_elements"), 1)?;
        let gamma = elems[0].clone();

        let new_state = VerifierStateVar {
            domain_h_size,
            domain_k_size,
            first_round_msg,
            second_round_msg,
            gamma: Some(gamma),
        };

        Ok(new_state)
    }

    /// Returns a vector of linear combination gadgets.
    pub fn verifier_decision<CS: ConstraintSystem<BaseField>>(
        mut cs: CS,
        public_input: &[NonNativeFieldVar<TargetField, BaseField>],
        evals: &HashMap<String, NonNativeFieldVar<TargetField, BaseField>>,
        state: VerifierStateVar<TargetField, BaseField>,
        domain_k_size_in_vk: &FpGadget<BaseField>,
    ) -> Result<Vec<LinearCombinationVar<TargetField, BaseField>>, AHPError> {
        let VerifierStateVar {
            domain_k_size,
            first_round_msg,
            second_round_msg,
            gamma,
            ..
        } = state;

        let first_round_msg =
            first_round_msg.expect("VerifierState should include first_round_msg when verifier_decision is called");
        let second_round_msg =
            second_round_msg.expect("VerifierState should include second_round_msg when verifier_decision is called");

        let zero = NonNativeFieldVar::<TargetField, BaseField>::zero(cs.ns(|| "nonnative_zero"))?;

        let VerifierFirstMsgVar {
            alpha,
            eta_a,
            eta_b,
            eta_c,
        } = first_round_msg;
        let beta: NonNativeFieldVar<TargetField, BaseField> = second_round_msg.beta;

        let v_h_at_alpha = evals
            .get("vanishing_poly_h_alpha")
            .ok_or_else(|| AHPError::MissingEval("vanishing_poly_h_alpha".to_string()))?;

        v_h_at_alpha.enforce_not_equal(cs.ns(|| "v_h_at_alpha_enforce_not_zero"), &zero)?;

        let v_h_at_beta = evals
            .get("vanishing_poly_h_beta")
            .ok_or_else(|| AHPError::MissingEval("vanishing_poly_h_beta".to_string()))?;
        v_h_at_beta.enforce_not_equal(cs.ns(|| "v_h_at_beta_enforce_not_zero"), &zero)?;

        let gamma: NonNativeFieldVar<TargetField, BaseField> =
            gamma.expect("VerifierState should include gamma when verifier_decision is called");

        let t_at_beta = evals.get("t").ok_or_else(|| AHPError::MissingEval("t".to_string()))?;

        let v_k_at_gamma = evals
            .get("vanishing_poly_k_gamma")
            .ok_or_else(|| AHPError::MissingEval("vanishing_poly_k_gamma".to_string()))?;

        let r_alpha_at_beta = AlgebraForAHP::prepared_eval_bivariable_vanishing_polynomial(
            cs.ns(|| "prepared_eval_bivariable_vanishing_polynomial"),
            &alpha,
            &beta,
            &v_h_at_alpha,
            &v_h_at_beta,
        )?;

        let z_b_at_beta = evals
            .get("z_b")
            .ok_or_else(|| AHPError::MissingEval("z_b".to_string()))?;

        let x_padded_len = public_input.len().next_power_of_two() as u64;

        let mut interpolation_gadget = LagrangeInterpolationVar::<TargetField, BaseField>::new(
            EvaluationDomain::<TargetField>::new(x_padded_len as usize)
                .unwrap()
                .group_gen, // TODO (raychu86): Check reference impl that uses `F::get_root_of_unity(x_padded_len)`
            x_padded_len,
            public_input,
        );

        let f_x_at_beta = interpolation_gadget.interpolate_constraints(cs.ns(|| "interpolate_constraints"), &beta)?;

        let g_1_at_beta = evals
            .get("g_1")
            .ok_or_else(|| AHPError::MissingEval("g_1".to_string()))?;

        // Compute linear combinations
        let mut linear_combinations = Vec::new();

        // Only compute for linear combination optimization.
        let pow_x_at_beta = AlgebraForAHP::prepare(cs.ns(|| "prepare"), &beta, x_padded_len)?;
        let v_x_at_beta = AlgebraForAHP::prepared_eval_vanishing_polynomial(
            cs.ns(|| "prepared_eval_vanishing_polynomial"),
            &pow_x_at_beta,
        )?;

        // Outer sumcheck
        let z_b_lc_gadget = LinearCombinationVar::<TargetField, BaseField> {
            label: "z_b".to_string(),
            terms: vec![(LinearCombinationCoeffVar::One, "z_b".into())],
        };

        let g_1_lc_gadget = LinearCombinationVar::<TargetField, BaseField> {
            label: "g_1".to_string(),
            terms: vec![(LinearCombinationCoeffVar::One, "g_1".into())],
        };

        let t_lc_gadget = LinearCombinationVar::<TargetField, BaseField> {
            label: "t".to_string(),
            terms: vec![(LinearCombinationCoeffVar::One, "t".into())],
        };

        let eta_c_mul_z_b_at_beta = eta_c.mul(cs.ns(|| "eta_c_mul_z_b_at_beta"), &z_b_at_beta)?;
        let eta_a_add_above = eta_a.add(cs.ns(|| "eta_a_add_eta_c"), &eta_c_mul_z_b_at_beta)?;

        let outer_sumcheck_lc_gadget = LinearCombinationVar::<TargetField, BaseField> {
            label: "outer_sumcheck".to_string(),
            terms: vec![
                (LinearCombinationCoeffVar::One, "mask_poly".into()),
                (
                    LinearCombinationCoeffVar::Var(
                        r_alpha_at_beta.mul(cs.ns(|| "r_alpha_mul_eta_a"), &eta_a_add_above)?,
                    ),
                    "z_a".into(),
                ),
                (
                    LinearCombinationCoeffVar::Var(
                        r_alpha_at_beta
                            .mul(cs.ns(|| "r_alpha_at_beta_mul_eta_b"), &eta_b)?
                            .mul(cs.ns(|| "r_alpha_at_beta_mul_eta_b_mul_z_b_at_beta"), &z_b_at_beta)?,
                    ),
                    LCTerm::One,
                ),
                (
                    LinearCombinationCoeffVar::Var(
                        t_at_beta
                            .mul(cs.ns(|| "t_at_beta_mul_v_x_at_beta"), &v_x_at_beta)?
                            .negate(cs.ns(|| "negate_t_v"))?,
                    ),
                    "w".into(),
                ),
                (
                    LinearCombinationCoeffVar::Var(
                        t_at_beta
                            .mul(cs.ns(|| "t_at_beta_mul_f_x_at_beta"), &f_x_at_beta)?
                            .negate(cs.ns(|| "negate_t_f"))?,
                    ),
                    LCTerm::One,
                ),
                (
                    LinearCombinationCoeffVar::Var(v_h_at_beta.negate(cs.ns(|| "negate_v_h"))?),
                    "h_1".into(),
                ),
                (
                    LinearCombinationCoeffVar::Var(
                        (beta.mul(cs.ns(|| "beta_mul_g_1_at_beta"), &g_1_at_beta))?
                            .negate(cs.ns(|| "negate_beta_g1"))?,
                    ),
                    LCTerm::One,
                ),
            ],
        };

        linear_combinations.push(g_1_lc_gadget);
        linear_combinations.push(z_b_lc_gadget);
        linear_combinations.push(t_lc_gadget);
        linear_combinations.push(outer_sumcheck_lc_gadget);

        // Inner sumcheck
        let g_2_lc_gadget = LinearCombinationVar::<TargetField, BaseField> {
            label: "g_2".to_string(),
            terms: vec![(LinearCombinationCoeffVar::One, "g_2".into())],
        };

        let beta_alpha = beta.mul(cs.ns(|| "beta_mul_alpha"), &alpha)?;

        let g_2_at_gamma = evals.get(&g_2_lc_gadget.label).unwrap();

        let v_h_at_alpha_beta = v_h_at_alpha.mul(cs.ns(|| "v_h_alpha_mul_v_h_beta"), &v_h_at_beta)?;

        let domain_k_size_gadget =
            NonNativeFieldVar::<TargetField, BaseField>::alloc(cs.ns(|| "domain_k_size"), || {
                Ok(TargetField::from(domain_k_size as u128))
            })?;
        let inv_domain_k_size_gadget = domain_k_size_gadget.inverse(cs.ns(|| "domain_k_inverse"))?;

        let domain_k_size_bit_decomposition =
            domain_k_size_gadget.to_bits_le(cs.ns(|| "domain_k_gadget_to_bits_le"))?;

        let domain_k_size_in_vk_bit_decomposition =
            domain_k_size_in_vk.to_bits_le(cs.ns(|| "domain_k_size_in_vk_to_bits_le"))?;

        // This is not the most efficient implementation; an alternative is to check if the last limb of domain_k_size_gadget
        // can be bit composed by the bits in domain_k_size_in_vk, which would save a lot of constraints.
        // Nevertheless, doing so is using the nonnative field gadget in a non-black-box manner and is somehow not encouraged.
        for (i, (left, right)) in domain_k_size_bit_decomposition
            .iter()
            .take(32)
            .zip(domain_k_size_in_vk_bit_decomposition.iter())
            .enumerate()
        {
            left.enforce_equal(cs.ns(|| format!("domain_k_enforce_equal_{}", i)), &right)?;
        }

        for (i, bit) in domain_k_size_bit_decomposition.iter().skip(32).enumerate() {
            bit.enforce_equal(
                cs.ns(|| format!("domain_k_enforce_false_{}", i)),
                &Boolean::constant(false),
            )?;
        }

        let gamma_mul_g_2 = gamma.mul(cs.ns(|| "gamma_mul_g_2"), &g_2_at_gamma)?;
        let t_div_domain_k = t_at_beta.mul(cs.ns(|| "t_div_domain_k"), &inv_domain_k_size_gadget)?;
        let b_expr_at_gamma_last_term = gamma_mul_g_2.add(cs.ns(|| "b_expr_at_gamma_last_term"), &t_div_domain_k)?;

        let inner_sumcheck_lc_gadget = LinearCombinationVar::<TargetField, BaseField> {
            label: "inner_sumcheck".to_string(),
            terms: vec![
                (
                    LinearCombinationCoeffVar::Var(
                        eta_a.mul(cs.ns(|| "eta_a_mul_b_denom_mul_c_denom_mul_v_h"), &v_h_at_alpha_beta)?,
                    ),
                    "a_val".into(),
                ),
                (
                    LinearCombinationCoeffVar::Var(
                        eta_b.mul(cs.ns(|| "eta_b_mul_a_denom_mul_c_denom_mul_v_h"), &v_h_at_alpha_beta)?,
                    ),
                    "b_val".into(),
                ),
                (
                    LinearCombinationCoeffVar::Var(
                        eta_c.mul(cs.ns(|| "eta_c_mul_ab_denom_mul_v_h"), &v_h_at_alpha_beta)?,
                    ),
                    "c_val".into(),
                ),
                (
                    LinearCombinationCoeffVar::Var(
                        beta_alpha
                            .mul(cs.ns(|| "beta_alpha_mul_b_last"), &b_expr_at_gamma_last_term)?
                            .negate(cs.ns(|| "beta_alpha_mul_b_last_negate"))?,
                    ),
                    LCTerm::One,
                ),
                (
                    LinearCombinationCoeffVar::Var(
                        alpha.mul(cs.ns(|| "alpha_mul_b_last"), &b_expr_at_gamma_last_term)?,
                    ),
                    "row".into(),
                ),
                (
                    LinearCombinationCoeffVar::Var(beta.mul(cs.ns(|| "beta_mul_b_last"), &b_expr_at_gamma_last_term)?),
                    "col".into(),
                ),
                (
                    LinearCombinationCoeffVar::Var(b_expr_at_gamma_last_term.negate(cs.ns(|| "b_last_negate"))?),
                    "row_col".into(),
                ),
                (
                    LinearCombinationCoeffVar::Var(v_k_at_gamma.negate(cs.ns(|| "v_k_negate"))?),
                    "h_2".into(),
                ),
            ],
        };

        linear_combinations.push(g_2_lc_gadget);
        linear_combinations.push(inner_sumcheck_lc_gadget);

        let vanishing_poly_h_alpha_lc_gadget = LinearCombinationVar::<TargetField, BaseField> {
            label: "vanishing_poly_h_alpha".to_string(),
            terms: vec![(LinearCombinationCoeffVar::One, "vanishing_poly_h".into())],
        };
        let vanishing_poly_h_beta_lc_gadget = LinearCombinationVar::<TargetField, BaseField> {
            label: "vanishing_poly_h_beta".to_string(),
            terms: vec![(LinearCombinationCoeffVar::One, "vanishing_poly_h".into())],
        };
        let vanishing_poly_k_gamma_lc_gadget = LinearCombinationVar::<TargetField, BaseField> {
            label: "vanishing_poly_k_gamma".to_string(),
            terms: vec![(LinearCombinationCoeffVar::One, "vanishing_poly_k".into())],
        };
        linear_combinations.push(vanishing_poly_h_alpha_lc_gadget);
        linear_combinations.push(vanishing_poly_h_beta_lc_gadget);
        linear_combinations.push(vanishing_poly_k_gamma_lc_gadget);

        linear_combinations.sort_by(|a, b| a.label.cmp(&b.label));

        Ok(linear_combinations)
    }

    /// Verifier commitment query set and evaluations.
    #[allow(clippy::type_complexity)]
    pub fn verifier_comm_query_eval_set<
        CS: ConstraintSystem<BaseField>,
        PR: FiatShamirRng<TargetField, BaseField>,
        R: FiatShamirRngVar<TargetField, BaseField, PR>,
    >(
        mut cs: CS,
        index_pvk: &PreparedCircuitVerifyingKeyVar<TargetField, BaseField, PC, PCG, PR, R>,
        proof: &ProofVar<TargetField, BaseField, PC, PCG>,
        state: &VerifierStateVar<TargetField, BaseField>,
    ) -> Result<
        (
            usize,
            usize,
            Vec<PCG::PreparedLabeledCommitmentVar>,
            QuerySetVar<TargetField, BaseField>,
            EvaluationsVar<TargetField, BaseField>,
        ),
        AHPError,
    > {
        let VerifierStateVar {
            first_round_msg,
            second_round_msg,
            gamma,
            ..
        } = state;

        let first_round_msg = first_round_msg
            .as_ref()
            .expect("VerifierState should include first_round_msg when verifier_query_set is called");

        let second_round_msg = second_round_msg
            .as_ref()
            .expect("VerifierState should include second_round_msg when verifier_query_set is called");

        let alpha = first_round_msg.alpha.clone();

        let beta = second_round_msg.beta.clone();

        let gamma_ref = gamma
            .as_ref()
            .expect("VerifierState should include gamma when verifier_query_set is called")
            .clone();

        let gamma = gamma_ref;

        let mut query_set_gadget = QuerySetVar::<TargetField, BaseField> { 0: HashSet::new() };

        query_set_gadget.0.insert(("g_1".to_string(), LabeledPointVar {
            name: "beta".to_string(),
            value: beta.clone(),
        }));
        query_set_gadget.0.insert(("z_b".to_string(), LabeledPointVar {
            name: "beta".to_string(),
            value: beta.clone(),
        }));
        query_set_gadget.0.insert(("t".to_string(), LabeledPointVar {
            name: "beta".to_string(),
            value: beta.clone(),
        }));
        query_set_gadget
            .0
            .insert(("outer_sumcheck".to_string(), LabeledPointVar {
                name: "beta".to_string(),
                value: beta.clone(),
            }));
        query_set_gadget.0.insert(("g_2".to_string(), LabeledPointVar {
            name: "gamma".to_string(),
            value: gamma.clone(),
        }));
        query_set_gadget
            .0
            .insert(("inner_sumcheck".to_string(), LabeledPointVar {
                name: "gamma".to_string(),
                value: gamma.clone(),
            }));
        query_set_gadget
            .0
            .insert(("vanishing_poly_h_alpha".to_string(), LabeledPointVar {
                name: "alpha".to_string(),
                value: alpha.clone(),
            }));
        query_set_gadget
            .0
            .insert(("vanishing_poly_h_beta".to_string(), LabeledPointVar {
                name: "beta".to_string(),
                value: beta.clone(),
            }));
        query_set_gadget
            .0
            .insert(("vanishing_poly_k_gamma".to_string(), LabeledPointVar {
                name: "gamma".to_string(),
                value: gamma.clone(),
            }));

        let mut evaluations_gadget = EvaluationsVar::<TargetField, BaseField> { 0: HashMap::new() };

        let zero = NonNativeFieldVar::<TargetField, BaseField>::zero(cs.ns(|| "nonnative_zero"))?;

        evaluations_gadget.0.insert(
            LabeledPointVar {
                name: "g_1".to_string(),
                value: beta.clone(),
            },
            (*proof.evaluations.get("g_1").unwrap()).clone(),
        );
        evaluations_gadget.0.insert(
            LabeledPointVar {
                name: "z_b".to_string(),
                value: beta.clone(),
            },
            (*proof.evaluations.get("z_b").unwrap()).clone(),
        );
        evaluations_gadget.0.insert(
            LabeledPointVar {
                name: "t".to_string(),
                value: beta.clone(),
            },
            (*proof.evaluations.get("t").unwrap()).clone(),
        );
        evaluations_gadget.0.insert(
            LabeledPointVar {
                name: "outer_sumcheck".to_string(),
                value: beta.clone(),
            },
            zero.clone(),
        );
        evaluations_gadget.0.insert(
            LabeledPointVar {
                name: "g_2".to_string(),
                value: gamma.clone(),
            },
            (*proof.evaluations.get("g_2").unwrap()).clone(),
        );
        evaluations_gadget.0.insert(
            LabeledPointVar {
                name: "inner_sumcheck".to_string(),
                value: gamma.clone(),
            },
            zero,
        );
        evaluations_gadget.0.insert(
            LabeledPointVar {
                name: "vanishing_poly_h_alpha".to_string(),
                value: alpha.clone(),
            },
            (*proof.evaluations.get("vanishing_poly_h_alpha").unwrap()).clone(),
        );
        evaluations_gadget.0.insert(
            LabeledPointVar {
                name: "vanishing_poly_h_beta".to_string(),
                value: beta.clone(),
            },
            (*proof.evaluations.get("vanishing_poly_h_beta").unwrap()).clone(),
        );
        evaluations_gadget.0.insert(
            LabeledPointVar {
                name: "vanishing_poly_k_gamma".to_string(),
                value: gamma.clone(),
            },
            (*proof.evaluations.get("vanishing_poly_k_gamma").unwrap()).clone(),
        );

        let mut comms = vec![];

        const INDEX_LABELS: [&str; 8] = [
            "row",
            "col",
            "a_val",
            "b_val",
            "c_val",
            "row_col",
            "vanishing_poly_h",
            "vanishing_poly_k",
        ];

        // 14 comms for gamma from the index_vk
        for (comm, label) in index_pvk.prepared_index_comms.iter().zip(INDEX_LABELS.iter()) {
            comms.push(PCG::create_prepared_labeled_commitment(
                label.to_string(),
                comm.clone(),
                None,
            ));
        }

        // 4 comms for beta from the round 1
        const PROOF_1_LABELS: [&str; 4] = ["w", "z_a", "z_b", "mask_poly"];
        for (i, (comm, label)) in proof.commitments[0].iter().zip(PROOF_1_LABELS.iter()).enumerate() {
            let prepared_comm = comm.prepare(cs.ns(|| format!("prepare_1_{}", i)))?;
            comms.push(PCG::create_prepared_labeled_commitment(
                label.to_string(),
                prepared_comm,
                None,
            ));
        }

        let h_minus_2 = index_pvk
            .domain_h_size_gadget
            .clone()
            .sub_constant(cs.ns(|| "domain_h_minus_2"), &BaseField::from(2u128))?;

        // 3 comms for beta from the round 2
        const PROOF_2_LABELS: [&str; 3] = ["t", "g_1", "h_1"];
        let proof_2_bounds = [None, Some(h_minus_2), None];
        for (i, ((comm, label), bound)) in proof.commitments[1]
            .iter()
            .zip(PROOF_2_LABELS.iter())
            .zip(proof_2_bounds.iter())
            .enumerate()
        {
            let prepared_comm = comm.prepare(cs.ns(|| format!("prepare_2_{}", i)))?;
            comms.push(PCG::create_prepared_labeled_commitment(
                label.to_string(),
                prepared_comm,
                (*bound).clone(),
            ));
        }

        let k_minus_2 = index_pvk
            .domain_k_size_gadget
            .sub_constant(cs.ns(|| "domain_k_minus_2"), &BaseField::from(2u128))?;

        // 2 comms for gamma from the round 3
        const PROOF_3_LABELS: [&str; 2] = ["g_2", "h_2"];
        let proof_3_bounds = [Some(k_minus_2), None];
        for (i, ((comm, label), bound)) in proof.commitments[2]
            .iter()
            .zip(PROOF_3_LABELS.iter())
            .zip(proof_3_bounds.iter())
            .enumerate()
        {
            let prepared_comm = comm.prepare(cs.ns(|| format!("prepare_3_{}", i)))?;
            comms.push(PCG::create_prepared_labeled_commitment(
                label.to_string(),
                prepared_comm,
                bound.clone(),
            ));
        }

        // For commitments; and combined commitments (degree bounds); and combined commitments again.
        let num_opening_challenges = 4;

        // Combined commitments.
        let num_batching_rands = 2;

        Ok((
            num_opening_challenges,
            num_batching_rands,
            comms,
            query_set_gadget,
            evaluations_gadget,
        ))
    }
}

#[cfg(test)]
mod test {
    use core::ops::MulAssign;

    use snarkvm_curves::{
        bls12_377::{Bls12_377, Fq, Fr},
        bw6_761::BW6_761,
    };
    use snarkvm_fields::{Field, Zero};
    use snarkvm_gadgets::{curves::bls12_377::PairingGadget as Bls12_377PairingGadget, traits::eq::EqGadget};
    use snarkvm_polycommit::{
        sonic_pc::{
            commitment::{commitment::CommitmentVar, labeled_commitment::LabeledCommitmentVar},
            sonic_kzg10::SonicKZG10Gadget,
            SonicKZG10,
        },
        Evaluations,
        LabeledCommitment,
    };
    use snarkvm_r1cs::{ConstraintSynthesizer, SynthesisError, TestConstraintSystem};
    use snarkvm_utilities::{test_rng, to_bytes_le, ToBytes, UniformRand};

    use crate::{
        ahp::AHPForR1CS as AHPForR1CSNative,
        marlin::{
            compute_vk_hash,
            CircuitProvingKey,
            CircuitVerifyingKey,
            MarlinMode,
            MarlinRecursiveMode,
            MarlinSNARK,
            Proof,
        },
        FiatShamirAlgebraicSpongeRng,
        FiatShamirAlgebraicSpongeRngVar,
        PoseidonSponge,
        PoseidonSpongeVar,
    };

    use super::*;
    use crate::constraints::verifier_key::CircuitVerifyingKeyVar;
    use snarkvm_algorithms::Prepare;

    type MultiPC = SonicKZG10<Bls12_377>;
    type MarlinInst = MarlinSNARK<Fr, Fq, MultiPC, FS, MarlinRecursiveMode>;

    type MultiPCVar = SonicKZG10Gadget<Bls12_377, BW6_761, Bls12_377PairingGadget>;

    type FS = FiatShamirAlgebraicSpongeRng<Fr, Fq, PoseidonSponge<Fq>>;
    type FSG = FiatShamirAlgebraicSpongeRngVar<Fr, Fq, PoseidonSponge<Fq>, PoseidonSpongeVar<Fq>>;

    #[derive(Copy, Clone)]
    struct Circuit<F: Field> {
        a: Option<F>,
        b: Option<F>,
        num_constraints: usize,
        num_variables: usize,
    }

    impl<F: Field> ConstraintSynthesizer<F> for Circuit<F> {
        fn generate_constraints<CS: ConstraintSystem<F>>(&self, cs: &mut CS) -> Result<(), SynthesisError> {
            let a = cs.alloc(|| "a", || self.a.ok_or(SynthesisError::AssignmentMissing))?;
            let b = cs.alloc(|| "b", || self.b.ok_or(SynthesisError::AssignmentMissing))?;
            let c = cs.alloc_input(
                || "c",
                || {
                    let mut a = self.a.ok_or(SynthesisError::AssignmentMissing)?;
                    let b = self.b.ok_or(SynthesisError::AssignmentMissing)?;

                    a.mul_assign(&b);
                    Ok(a)
                },
            )?;

            for i in 0..(self.num_variables - 3) {
                let _ = cs.alloc(
                    || format!("var {}", i),
                    || self.a.ok_or(SynthesisError::AssignmentMissing),
                )?;
            }

            for i in 0..self.num_constraints {
                cs.enforce(|| format!("constraint {}", i), |lc| lc + a, |lc| lc + b, |lc| lc + c);
            }

            Ok(())
        }
    }

    fn construct_circuit_parameters(
        num_variables: usize,
        num_constraints: usize,
    ) -> (
        CircuitProvingKey<Fr, Fq, MultiPC>,
        CircuitVerifyingKey<Fr, Fq, MultiPC>,
        Proof<Fr, Fq, MultiPC>,
        Vec<Fr>,
    ) {
        let rng = &mut test_rng();

        let max_degree = crate::ahp::AHPForR1CS::<Fr>::max_degree(100, 25, 100).unwrap();
        let universal_srs = MarlinInst::universal_setup(max_degree, rng).unwrap();

        // Construct circuit keys.

        let a = Fr::rand(rng);
        let b = Fr::rand(rng);
        let mut c = a;
        c.mul_assign(&b);

        let circ = Circuit {
            a: Some(a),
            b: Some(b),
            num_constraints,
            num_variables,
        };

        let (circuit_pk, circuit_vk) = MarlinInst::circuit_setup(&universal_srs, &circ).unwrap();

        let public_input = [c];

        // Construct a proof.
        let proof = MarlinInst::prove(&circuit_pk, &circ, rng).unwrap();

        let verification = MarlinInst::verify(&circuit_vk, &public_input, &proof).unwrap();

        assert_eq!(verification, true);

        (circuit_pk, circuit_vk, proof, public_input.to_vec())
    }

    #[test]
    fn test_verifier_first_round() {
        let cs = &mut TestConstraintSystem::<Fq>::new();

        let num_variables = 25;
        let num_constraints = 25;

        let (circuit_pk, circuit_vk, proof, public_input) =
            construct_circuit_parameters(num_variables, num_constraints);

        let prepared_circuit_vk = circuit_vk.prepare();

        // Attempt verification.

        let public_input = {
            let domain_x = EvaluationDomain::<Fr>::new(public_input.len() + 1).unwrap();

            let mut unpadded_input = public_input.to_vec();
            unpadded_input.resize(core::cmp::max(public_input.len(), domain_x.size() - 1), Fr::zero());

            unpadded_input
        };

        let is_recursion = MarlinRecursiveMode::RECURSION;
        let fs_rng = &mut FS::new();

        if is_recursion {
            fs_rng.absorb_bytes(&to_bytes_le![&MarlinInst::PROTOCOL_NAME].unwrap());
            fs_rng.absorb_native_field_elements(&compute_vk_hash::<Fr, Fq, MultiPC, FS>(&circuit_vk).unwrap());
            fs_rng.absorb_nonnative_field_elements(&public_input, OptimizationType::Weight);
        } else {
            fs_rng.absorb_bytes(&to_bytes_le![&MarlinInst::PROTOCOL_NAME, &circuit_vk, &public_input].unwrap());
        }

        // Start first round.

        let first_commitments = &proof.commitments[0];

        // Construct the gadget components
        let fs_rng_gadget = &mut FSG::constant(cs.ns(|| "alloc_rng"), &fs_rng);

        let mut comm_gadgets = Vec::new();
        let mut message_gadgets = Vec::new();

        for (i, comm) in first_commitments.iter().enumerate() {
            let commitment_gagdet = CommitmentVar::<Bls12_377, BW6_761, Bls12_377PairingGadget>::alloc(
                cs.ns(|| format!("alloc_comm_{}", i)),
                || Ok(comm.clone()),
            )
            .unwrap();
            comm_gadgets.push(commitment_gagdet);
        }

        for (i, msg) in proof.prover_messages[0].field_elements.iter().enumerate() {
            let msg_gadget = NonNativeFieldVar::alloc(cs.ns(|| format!("alloc_msg_{}", i)), || Ok(msg)).unwrap();
            message_gadgets.push(msg_gadget);
        }

        // Construct the native verifier first round inputs.

        // Insert randomness.
        if is_recursion {
            fs_rng.absorb_native_field_elements(&first_commitments);
            if !proof.prover_messages[0].field_elements.is_empty() {
                fs_rng.absorb_nonnative_field_elements(
                    &proof.prover_messages[0].field_elements,
                    OptimizationType::Weight,
                );
            };
        } else {
            fs_rng.absorb_bytes(&to_bytes_le![first_commitments, proof.prover_messages[0]].unwrap());
        }
        // Execute the verifier first round.
        let (first_round_message, first_round_state) =
            AHPForR1CSNative::verifier_first_round(circuit_pk.circuit.index_info.clone(), fs_rng).unwrap();

        // Execute the verifier first round gadget.
        let (first_round_message_gadget, first_round_state_gadget) =
            AHPForR1CS::<_, _, _, MultiPCVar>::verifier_first_round(
                cs.ns(|| "verifier_first_round"),
                prepared_circuit_vk.domain_h_size,
                prepared_circuit_vk.domain_k_size,
                fs_rng_gadget,
                &comm_gadgets,
                &message_gadgets,
            )
            .unwrap();

        // Enforce that the native and gadget verifier first round message is equivalent.

        let expected_alpha = NonNativeFieldVar::alloc(cs.ns(|| "alpha"), || Ok(first_round_message.alpha)).unwrap();
        let expected_eta_a = NonNativeFieldVar::alloc(cs.ns(|| "eta_a"), || Ok(first_round_message.eta_a)).unwrap();
        let expected_eta_b = NonNativeFieldVar::alloc(cs.ns(|| "eta_b"), || Ok(first_round_message.eta_b)).unwrap();
        let expected_eta_c = NonNativeFieldVar::alloc(cs.ns(|| "eta_c"), || Ok(first_round_message.eta_c)).unwrap();

        expected_alpha
            .enforce_equal(cs.ns(|| "enforce_equal_alpha"), &first_round_message_gadget.alpha)
            .unwrap();
        expected_eta_a
            .enforce_equal(cs.ns(|| "enforce_equal_eta_a"), &first_round_message_gadget.eta_a)
            .unwrap();
        expected_eta_b
            .enforce_equal(cs.ns(|| "enforce_equal_eta_b"), &first_round_message_gadget.eta_b)
            .unwrap();
        expected_eta_c
            .enforce_equal(cs.ns(|| "enforce_equal_eta_c"), &first_round_message_gadget.eta_c)
            .unwrap();

        // Enforce that the native and gadget verifier first round state is equivalent.

        assert_eq!(first_round_state.domain_h.size, first_round_state_gadget.domain_h_size);
        assert_eq!(first_round_state.domain_k.size, first_round_state_gadget.domain_k_size);
        assert_eq!(
            first_round_state.first_round_message.is_some(),
            first_round_state_gadget.first_round_msg.is_some()
        );
        assert_eq!(
            first_round_state.second_round_message.is_none(),
            first_round_state_gadget.second_round_msg.is_none()
        );
        assert_eq!(
            first_round_state.gamma.is_none(),
            first_round_state_gadget.gamma.is_none()
        );

        if !cs.is_satisfied() {
            println!("which is unsatisfied: {:?}", cs.which_is_unsatisfied().unwrap());
        }

        assert!(cs.is_satisfied());
    }

    #[test]
    fn test_verifier_second_round() {
        let cs = &mut TestConstraintSystem::<Fq>::new();

        let num_variables = 25;
        let num_constraints = 25;

        let (circuit_pk, circuit_vk, proof, public_input) =
            construct_circuit_parameters(num_variables, num_constraints);

        let prepared_circuit_vk = circuit_vk.prepare();

        // Attempt verification.

        let public_input = {
            let domain_x = EvaluationDomain::<Fr>::new(public_input.len() + 1).unwrap();

            let mut unpadded_input = public_input.to_vec();
            unpadded_input.resize(core::cmp::max(public_input.len(), domain_x.size() - 1), Fr::zero());

            unpadded_input
        };

        let is_recursion = MarlinRecursiveMode::RECURSION;
        let fs_rng = &mut FS::new();

        if is_recursion {
            fs_rng.absorb_bytes(&to_bytes_le![&MarlinInst::PROTOCOL_NAME].unwrap());
            fs_rng.absorb_native_field_elements(&compute_vk_hash::<Fr, Fq, MultiPC, FS>(&circuit_vk).unwrap());
            fs_rng.absorb_nonnative_field_elements(&public_input, OptimizationType::Weight);
        } else {
            fs_rng.absorb_bytes(&to_bytes_le![&MarlinInst::PROTOCOL_NAME, &circuit_vk, &public_input].unwrap());
        }

        // Start first round.

        let first_commitments = &proof.commitments[0];

        // Construct the gadget components
        let fs_rng_gadget = &mut FSG::constant(cs.ns(|| "alloc_rng"), &fs_rng);

        let mut comm_gadgets = Vec::new();
        let mut message_gadgets = Vec::new();

        for (i, comm) in first_commitments.iter().enumerate() {
            let commitment_gagdet = CommitmentVar::<Bls12_377, BW6_761, Bls12_377PairingGadget>::alloc(
                cs.ns(|| format!("alloc_comm_{}", i)),
                || Ok(comm.clone()),
            )
            .unwrap();
            comm_gadgets.push(commitment_gagdet);
        }

        for (i, msg) in proof.prover_messages[0].field_elements.iter().enumerate() {
            let msg_gadget = NonNativeFieldVar::alloc(cs.ns(|| format!("alloc_msg_{}", i)), || Ok(msg)).unwrap();
            message_gadgets.push(msg_gadget);
        }

        // Insert randomness.
        if is_recursion {
            fs_rng.absorb_native_field_elements(&first_commitments);
            if !proof.prover_messages[0].field_elements.is_empty() {
                fs_rng.absorb_nonnative_field_elements(
                    &proof.prover_messages[0].field_elements,
                    OptimizationType::Weight,
                );
            };
        } else {
            fs_rng.absorb_bytes(&to_bytes_le![first_commitments, proof.prover_messages[0]].unwrap());
        }
        // Execute the verifier first round.
        let (_first_round_message, first_round_state) =
            AHPForR1CSNative::verifier_first_round(circuit_pk.circuit.index_info.clone(), fs_rng).unwrap();

        // Execute the verifier first round gadget.
        let (_first_round_message_gadget, first_round_state_gadget) =
            AHPForR1CS::<_, _, _, MultiPCVar>::verifier_first_round(
                cs.ns(|| "verifier_first_round"),
                prepared_circuit_vk.domain_h_size,
                prepared_circuit_vk.domain_k_size,
                fs_rng_gadget,
                &comm_gadgets,
                &message_gadgets,
            )
            .unwrap();

        // Start the second round.

        let second_commitments = &proof.commitments[1];

        // Construct the gadget components for the second round

        let mut second_round_comm_gadgets = Vec::new();
        let mut second_round_message_gadgets = Vec::new();

        for (i, comm) in second_commitments.iter().enumerate() {
            let commitment_gagdet = CommitmentVar::<Bls12_377, BW6_761, Bls12_377PairingGadget>::alloc(
                cs.ns(|| format!("alloc_second_round_comm_{}", i)),
                || Ok(comm.clone()),
            )
            .unwrap();
            second_round_comm_gadgets.push(commitment_gagdet);
        }

        for (i, msg) in proof.prover_messages[1].field_elements.iter().enumerate() {
            let msg_gadget =
                NonNativeFieldVar::alloc(cs.ns(|| format!("alloc_second_round_msg_{}", i)), || Ok(msg)).unwrap();
            second_round_message_gadgets.push(msg_gadget);
        }

        if is_recursion {
            fs_rng.absorb_native_field_elements(&second_commitments);
            if !proof.prover_messages[1].field_elements.is_empty() {
                fs_rng.absorb_nonnative_field_elements(
                    &proof.prover_messages[1].field_elements,
                    OptimizationType::Weight,
                );
            };
        } else {
            fs_rng.absorb_bytes(&to_bytes_le![second_commitments, proof.prover_messages[1]].unwrap());
        }

        // Execute the verifier second round.
        let (second_round_message, second_round_state) =
            AHPForR1CSNative::verifier_second_round(first_round_state, fs_rng).unwrap();

        // Execute the verifier second round gadget.
        let (second_round_message_gadget, second_round_state_gadget) =
            AHPForR1CS::<_, _, _, MultiPCVar>::verifier_second_round(
                cs.ns(|| "verifier_second_round"),
                first_round_state_gadget,
                fs_rng_gadget,
                &second_round_comm_gadgets,
                &second_round_message_gadgets,
            )
            .unwrap();

        // Enforce that the native and gadget verifier second round message is equivalent.

        let expected_beta = NonNativeFieldVar::alloc(cs.ns(|| "beta"), || Ok(second_round_message.beta)).unwrap();

        expected_beta
            .enforce_equal(cs.ns(|| "enforce_equal_beta"), &second_round_message_gadget.beta)
            .unwrap();

        // Enforce that the native and gadget verifier first round state is equivalent.

        assert_eq!(
            second_round_state.first_round_message.is_some(),
            second_round_state_gadget.first_round_msg.is_some()
        );
        assert_eq!(
            second_round_state.second_round_message.is_some(),
            second_round_state_gadget.second_round_msg.is_some()
        );
        assert_eq!(
            second_round_state.gamma.is_none(),
            second_round_state_gadget.gamma.is_none()
        );

        if !cs.is_satisfied() {
            println!("which is unsatisfied: {:?}", cs.which_is_unsatisfied().unwrap());
        }

        assert!(cs.is_satisfied());
    }

    #[test]
    fn test_verifier_third_round() {
        let cs = &mut TestConstraintSystem::<Fq>::new();

        let num_variables = 25;
        let num_constraints = 25;

        let (circuit_pk, circuit_vk, proof, public_input) =
            construct_circuit_parameters(num_variables, num_constraints);

        let prepared_circuit_vk = circuit_vk.prepare();

        // Attempt verification.

        let public_input = {
            let domain_x = EvaluationDomain::<Fr>::new(public_input.len() + 1).unwrap();

            let mut unpadded_input = public_input.to_vec();
            unpadded_input.resize(core::cmp::max(public_input.len(), domain_x.size() - 1), Fr::zero());

            unpadded_input
        };

        let is_recursion = MarlinRecursiveMode::RECURSION;
        let fs_rng = &mut FS::new();

        if is_recursion {
            fs_rng.absorb_bytes(&to_bytes_le![&MarlinInst::PROTOCOL_NAME].unwrap());
            fs_rng.absorb_native_field_elements(&compute_vk_hash::<Fr, Fq, MultiPC, FS>(&circuit_vk).unwrap());
            fs_rng.absorb_nonnative_field_elements(&public_input, OptimizationType::Weight);
        } else {
            fs_rng.absorb_bytes(&to_bytes_le![&MarlinInst::PROTOCOL_NAME, &circuit_vk, &public_input].unwrap());
        }

        // Start first round.

        let first_commitments = &proof.commitments[0];

        // Construct the gadget components
        let fs_rng_gadget = &mut FSG::constant(cs.ns(|| "alloc_rng"), &fs_rng);

        let mut comm_gadgets = Vec::new();
        let mut message_gadgets = Vec::new();

        for (i, comm) in first_commitments.iter().enumerate() {
            let commitment_gagdet = CommitmentVar::<Bls12_377, BW6_761, Bls12_377PairingGadget>::alloc(
                cs.ns(|| format!("alloc_comm_{}", i)),
                || Ok(comm.clone()),
            )
            .unwrap();
            comm_gadgets.push(commitment_gagdet);
        }

        for (i, msg) in proof.prover_messages[0].field_elements.iter().enumerate() {
            let msg_gadget = NonNativeFieldVar::alloc(cs.ns(|| format!("alloc_msg_{}", i)), || Ok(msg)).unwrap();
            message_gadgets.push(msg_gadget);
        }

        // Insert randomness.
        if is_recursion {
            fs_rng.absorb_native_field_elements(&first_commitments);
            if !proof.prover_messages[0].field_elements.is_empty() {
                fs_rng.absorb_nonnative_field_elements(
                    &proof.prover_messages[0].field_elements,
                    OptimizationType::Weight,
                );
            };
        } else {
            fs_rng.absorb_bytes(&to_bytes_le![first_commitments, proof.prover_messages[0]].unwrap());
        }
        // Execute the verifier first round.
        let (_first_round_message, first_round_state) =
            AHPForR1CSNative::verifier_first_round(circuit_pk.circuit.index_info.clone(), fs_rng).unwrap();

        // Execute the verifier first round gadget.
        let (_first_round_message_gadget, first_round_state_gadget) =
            AHPForR1CS::<_, _, _, MultiPCVar>::verifier_first_round(
                cs.ns(|| "verifier_first_round"),
                prepared_circuit_vk.domain_h_size,
                prepared_circuit_vk.domain_k_size,
                fs_rng_gadget,
                &comm_gadgets,
                &message_gadgets,
            )
            .unwrap();

        // Start the second round.

        let second_commitments = &proof.commitments[1];

        // Construct the gadget components for the second round

        let mut second_round_comm_gadgets = Vec::new();
        let mut second_round_message_gadgets = Vec::new();

        for (i, comm) in second_commitments.iter().enumerate() {
            let commitment_gagdet = CommitmentVar::<Bls12_377, BW6_761, Bls12_377PairingGadget>::alloc(
                cs.ns(|| format!("alloc_second_round_comm_{}", i)),
                || Ok(comm.clone()),
            )
            .unwrap();
            second_round_comm_gadgets.push(commitment_gagdet);
        }

        for (i, msg) in proof.prover_messages[1].field_elements.iter().enumerate() {
            let msg_gadget =
                NonNativeFieldVar::alloc(cs.ns(|| format!("alloc_second_round_msg_{}", i)), || Ok(msg)).unwrap();
            second_round_message_gadgets.push(msg_gadget);
        }

        if is_recursion {
            fs_rng.absorb_native_field_elements(&second_commitments);
            if !proof.prover_messages[1].field_elements.is_empty() {
                fs_rng.absorb_nonnative_field_elements(
                    &proof.prover_messages[1].field_elements,
                    OptimizationType::Weight,
                );
            };
        } else {
            fs_rng.absorb_bytes(&to_bytes_le![second_commitments, proof.prover_messages[1]].unwrap());
        }

        // Execute the verifier second round.
        let (_second_round_message, second_round_state) =
            AHPForR1CSNative::verifier_second_round(first_round_state, fs_rng).unwrap();

        // Execute the verifier second round gadget.
        let (_second_round_message_gadget, second_round_state_gadget) =
            AHPForR1CS::<_, _, _, MultiPCVar>::verifier_second_round(
                cs.ns(|| "verifier_second_round"),
                first_round_state_gadget,
                fs_rng_gadget,
                &second_round_comm_gadgets,
                &second_round_message_gadgets,
            )
            .unwrap();

        // Start third round.

        let third_commitments = &proof.commitments[2];

        // Construct the gadget components for the third round

        let mut third_round_comm_gadgets = Vec::new();
        let mut third_round_message_gadgets = Vec::new();

        for (i, comm) in third_commitments.iter().enumerate() {
            let commitment_gagdet = CommitmentVar::<Bls12_377, BW6_761, Bls12_377PairingGadget>::alloc(
                cs.ns(|| format!("alloc_third_round_comm_{}", i)),
                || Ok(comm.clone()),
            )
            .unwrap();
            third_round_comm_gadgets.push(commitment_gagdet);
        }

        for (i, msg) in proof.prover_messages[2].field_elements.iter().enumerate() {
            let msg_gadget =
                NonNativeFieldVar::alloc(cs.ns(|| format!("alloc_third_round_msg_{}", i)), || Ok(msg)).unwrap();
            third_round_message_gadgets.push(msg_gadget);
        }

        if is_recursion {
            fs_rng.absorb_native_field_elements(&third_commitments);
            if !proof.prover_messages[2].field_elements.is_empty() {
                fs_rng.absorb_nonnative_field_elements(
                    &proof.prover_messages[2].field_elements,
                    OptimizationType::Weight,
                );
            };
        } else {
            fs_rng.absorb_bytes(&to_bytes_le![third_commitments, proof.prover_messages[2]].unwrap());
        }

        // Execute the verifier third round.
        let third_round_state = AHPForR1CSNative::verifier_third_round(second_round_state, fs_rng).unwrap();

        // Execute the verifier third round gadget.
        let third_round_state_gadget = AHPForR1CS::<_, _, _, MultiPCVar>::verifier_third_round(
            cs.ns(|| "verifier_third_round"),
            second_round_state_gadget,
            fs_rng_gadget,
            &third_round_comm_gadgets,
            &third_round_message_gadgets,
        )
        .unwrap();

        // Enforce that the native and gadget verifier third round message is equivalent.

        let expected_gamma =
            NonNativeFieldVar::alloc(cs.ns(|| "gamma"), || Ok(third_round_state.gamma.unwrap())).unwrap();

        expected_gamma
            .enforce_equal(
                cs.ns(|| "enforce_equal_gamma"),
                &third_round_state_gadget.gamma.clone().unwrap(),
            )
            .unwrap();

        // Enforce that the native and gadget verifier first round state is equivalent.

        assert_eq!(
            third_round_state.first_round_message.is_some(),
            third_round_state_gadget.first_round_msg.is_some()
        );
        assert_eq!(
            third_round_state.second_round_message.is_some(),
            third_round_state_gadget.second_round_msg.is_some()
        );
        assert_eq!(
            third_round_state.gamma.is_some(),
            third_round_state_gadget.gamma.is_some()
        );

        if !cs.is_satisfied() {
            println!("which is unsatisfied: {:?}", cs.which_is_unsatisfied().unwrap());
        }

        assert!(cs.is_satisfied());
    }

    #[test]
    fn test_verifier_decision() {
        let cs = &mut TestConstraintSystem::<Fq>::new();

        let num_variables = 25;
        let num_constraints = 25;

        let (circuit_pk, circuit_vk, proof, public_input) =
            construct_circuit_parameters(num_variables, num_constraints);

        // Attempt verification.

        let public_input = {
            let domain_x = EvaluationDomain::<Fr>::new(public_input.len() + 1).unwrap();

            let mut unpadded_input = public_input.to_vec();
            unpadded_input.resize(core::cmp::max(public_input.len(), domain_x.size() - 1), Fr::zero());

            unpadded_input
        };

        let is_recursion = MarlinRecursiveMode::RECURSION;
        let fs_rng = &mut FS::new();

        if is_recursion {
            fs_rng.absorb_bytes(&to_bytes_le![&MarlinInst::PROTOCOL_NAME].unwrap());
            fs_rng.absorb_native_field_elements(&compute_vk_hash::<Fr, Fq, MultiPC, FS>(&circuit_vk).unwrap());
            fs_rng.absorb_nonnative_field_elements(&public_input, OptimizationType::Weight);
        } else {
            fs_rng.absorb_bytes(&to_bytes_le![&MarlinInst::PROTOCOL_NAME, &circuit_vk, &public_input].unwrap());
        }

        // Start first round.

        let first_commitments = &proof.commitments[0];

        // Construct the gadget components
        let fs_rng_gadget = &mut FSG::constant(cs.ns(|| "alloc_rng"), &fs_rng);

        let mut comm_gadgets = Vec::new();
        let mut message_gadgets = Vec::new();

        for (i, comm) in first_commitments.iter().enumerate() {
            let commitment_gagdet = CommitmentVar::<Bls12_377, BW6_761, Bls12_377PairingGadget>::alloc(
                cs.ns(|| format!("alloc_comm_{}", i)),
                || Ok(comm.clone()),
            )
            .unwrap();
            comm_gadgets.push(commitment_gagdet);
        }

        for (i, msg) in proof.prover_messages[0].field_elements.iter().enumerate() {
            let msg_gadget = NonNativeFieldVar::alloc(cs.ns(|| format!("alloc_msg_{}", i)), || Ok(msg)).unwrap();
            message_gadgets.push(msg_gadget);
        }

        // Insert randomness.
        if is_recursion {
            fs_rng.absorb_native_field_elements(&first_commitments);
            if !proof.prover_messages[0].field_elements.is_empty() {
                fs_rng.absorb_nonnative_field_elements(
                    &proof.prover_messages[0].field_elements,
                    OptimizationType::Weight,
                );
            };
        } else {
            fs_rng.absorb_bytes(&to_bytes_le![first_commitments, proof.prover_messages[0]].unwrap());
        }
        // Execute the verifier first round.
        let (_first_round_message, first_round_state) =
            AHPForR1CSNative::verifier_first_round(circuit_pk.circuit.index_info.clone(), fs_rng).unwrap();

        let (domain_h_size, domain_k_size) = {
            let domain_h = EvaluationDomain::<Fr>::new(circuit_vk.circuit_info.num_constraints)
                .ok_or(SynthesisError::PolynomialDegreeTooLarge)
                .unwrap();
            let domain_k = EvaluationDomain::<Fr>::new(circuit_vk.circuit_info.num_non_zero)
                .ok_or(SynthesisError::PolynomialDegreeTooLarge)
                .unwrap();

            (domain_h.size(), domain_k.size())
        };

        // Execute the verifier first round gadget.
        let (_first_round_message_gadget, first_round_state_gadget) =
            AHPForR1CS::<_, _, _, MultiPCVar>::verifier_first_round(
                cs.ns(|| "verifier_first_round"),
                domain_h_size as u64,
                domain_k_size as u64,
                fs_rng_gadget,
                &comm_gadgets,
                &message_gadgets,
            )
            .unwrap();

        // Start the second round.

        let second_commitments = &proof.commitments[1];

        // Construct the gadget components for the second round

        let mut second_round_comm_gadgets = Vec::new();
        let mut second_round_message_gadgets = Vec::new();

        for (i, comm) in second_commitments.iter().enumerate() {
            let commitment_gagdet = CommitmentVar::<Bls12_377, BW6_761, Bls12_377PairingGadget>::alloc(
                cs.ns(|| format!("alloc_second_round_comm_{}", i)),
                || Ok(comm.clone()),
            )
            .unwrap();
            second_round_comm_gadgets.push(commitment_gagdet);
        }

        for (i, msg) in proof.prover_messages[1].field_elements.iter().enumerate() {
            let msg_gadget =
                NonNativeFieldVar::alloc(cs.ns(|| format!("alloc_second_round_msg_{}", i)), || Ok(msg)).unwrap();
            second_round_message_gadgets.push(msg_gadget);
        }

        if is_recursion {
            fs_rng.absorb_native_field_elements(&second_commitments);
            if !proof.prover_messages[1].field_elements.is_empty() {
                fs_rng.absorb_nonnative_field_elements(
                    &proof.prover_messages[1].field_elements,
                    OptimizationType::Weight,
                );
            };
        } else {
            fs_rng.absorb_bytes(&to_bytes_le![second_commitments, proof.prover_messages[1]].unwrap());
        }

        // Execute the verifier second round.
        let (_second_round_message, second_round_state) =
            AHPForR1CSNative::verifier_second_round(first_round_state, fs_rng).unwrap();

        // Execute the verifier second round gadget.
        let (_second_round_message_gadget, second_round_state_gadget) =
            AHPForR1CS::<_, _, _, MultiPCVar>::verifier_second_round(
                cs.ns(|| "verifier_second_round"),
                first_round_state_gadget,
                fs_rng_gadget,
                &second_round_comm_gadgets,
                &second_round_message_gadgets,
            )
            .unwrap();

        // Start third round.

        let third_commitments = &proof.commitments[2];

        // Construct the gadget components for the third round

        let mut third_round_comm_gadgets = Vec::new();
        let mut third_round_message_gadgets = Vec::new();

        for (i, comm) in third_commitments.iter().enumerate() {
            let commitment_gagdet = CommitmentVar::<Bls12_377, BW6_761, Bls12_377PairingGadget>::alloc(
                cs.ns(|| format!("alloc_third_round_comm_{}", i)),
                || Ok(comm.clone()),
            )
            .unwrap();
            third_round_comm_gadgets.push(commitment_gagdet);
        }

        for (i, msg) in proof.prover_messages[2].field_elements.iter().enumerate() {
            let msg_gadget =
                NonNativeFieldVar::alloc(cs.ns(|| format!("alloc_third_round_msg_{}", i)), || Ok(msg)).unwrap();
            third_round_message_gadgets.push(msg_gadget);
        }

        if is_recursion {
            fs_rng.absorb_native_field_elements(&third_commitments);
            if !proof.prover_messages[2].field_elements.is_empty() {
                fs_rng.absorb_nonnative_field_elements(
                    &proof.prover_messages[2].field_elements,
                    OptimizationType::Weight,
                );
            };
        } else {
            fs_rng.absorb_bytes(&to_bytes_le![third_commitments, proof.prover_messages[2]].unwrap());
        }

        // Execute the verifier third round.
        let third_round_state = AHPForR1CSNative::verifier_third_round(second_round_state, fs_rng).unwrap();

        // Execute the verifier third round gadget.
        let third_round_state_gadget = AHPForR1CS::<_, _, _, MultiPCVar>::verifier_third_round(
            cs.ns(|| "verifier_third_round"),
            second_round_state_gadget,
            fs_rng_gadget,
            &third_round_comm_gadgets,
            &third_round_message_gadgets,
        )
        .unwrap();

        // --------- Native verifier lc

        // Collect degree bounds for commitments. Indexed polynomials have *no*
        // degree bounds because we know the committed index polynomial has the
        // correct degree.
        let (query_set, verifier_state) = AHPForR1CSNative::verifier_query_set(third_round_state, fs_rng, is_recursion);

        if is_recursion {
            fs_rng.absorb_nonnative_field_elements(&proof.evaluations, OptimizationType::Weight);
        } else {
            fs_rng.absorb_bytes(&to_bytes_le![&proof.evaluations].unwrap());
        }

        let mut evaluations = Evaluations::new();

        let mut evaluation_labels = Vec::<(String, Fr)>::new();

        for q in query_set.iter().cloned() {
            if AHPForR1CSNative::<Fr>::LC_WITH_ZERO_EVAL.contains(&q.0.as_ref()) {
                evaluations.insert(q, Fr::zero());
            } else {
                evaluation_labels.push(q);
            }
        }
        evaluation_labels.sort_by(|a, b| a.0.cmp(&b.0));
        for (q, eval) in evaluation_labels.into_iter().zip(&proof.evaluations) {
            evaluations.insert(q, *eval);
        }

        let lc_s =
            AHPForR1CSNative::construct_linear_combinations(&public_input, &evaluations, &verifier_state, is_recursion)
                .unwrap();

        // ---------

        // Construct the final construction of the verifier linear combination.

        // Construct the public input

        let mut public_input_gadget = vec![];

        for (i, input) in public_input.iter().enumerate() {
            let input = NonNativeFieldVar::alloc(cs.ns(|| format!("alloc_input_{}", i)), || Ok(input)).unwrap();

            public_input_gadget.push(input);
        }

        let mut formatted_public_input = vec![NonNativeFieldVar::one(cs.ns(|| "nonnative_one")).unwrap()];
        for elem in public_input_gadget.iter().cloned() {
            formatted_public_input.push(elem);
        }

        let vk_gadget =
            CircuitVerifyingKeyVar::<_, _, _, MultiPCVar>::alloc(cs.ns(|| "alloc_prepared_vk"), || Ok(circuit_vk))
                .unwrap();

        let proof_gadget =
            ProofVar::<_, _, _, MultiPCVar>::alloc(cs.ns(|| "proof_gadget"), || Ok(proof.clone())).unwrap();

        let lc_gadgets = AHPForR1CS::<_, _, _, MultiPCVar>::verifier_decision(
            cs.ns(|| "verifier_decision"),
            &formatted_public_input,
            &proof_gadget.evaluations,
            third_round_state_gadget.clone(),
            &vk_gadget.domain_k_size_gadget,
        )
        .unwrap();

        // Check that the native and gadget linear combination is equivalent

        for (i, (native_lc, lc)) in lc_s.iter().zip(lc_gadgets).enumerate() {
            let expected_lc =
                LinearCombinationVar::alloc(cs.ns(|| format!("alloc_lc_{}", i)), || Ok(native_lc)).unwrap();

            assert_eq!(expected_lc.label, lc.label);

            for (j, ((expected_lc_coeff, expected_lc_term), (lc_coeff, lc_term))) in
                expected_lc.terms.iter().zip(lc.terms).enumerate()
            {
                assert_eq!(expected_lc_term, &lc_term);

                match (expected_lc_coeff, &lc_coeff) {
                    (LinearCombinationCoeffVar::MinusOne, LinearCombinationCoeffVar::MinusOne) => {}
                    (LinearCombinationCoeffVar::One, LinearCombinationCoeffVar::One) => {}
                    (LinearCombinationCoeffVar::Var(expected_coeff), LinearCombinationCoeffVar::Var(coeff)) => {
                        expected_coeff
                            .enforce_equal(cs.ns(|| format!("enforce_eq_coeff_{}_{}", i, j)), &coeff)
                            .unwrap();
                    }
                    (LinearCombinationCoeffVar::Var(expected_coeff), LinearCombinationCoeffVar::One) => {
                        let one = NonNativeFieldVar::one(cs.ns(|| format!("testing_{}_{}", i, j))).unwrap();
                        expected_coeff
                            .enforce_equal(cs.ns(|| format!("enforce_eq_coeff_one_{}_{}", i, j)), &one)
                            .unwrap();
                    }
                    (_, _) => {
                        println!(
                            "Mismatched linear combination coeff_{}_{} \n{:?} \n{:?}",
                            i, j, expected_lc_coeff, lc_coeff
                        );
                        assert_eq!(0, 1);
                    }
                }
            }
        }

        if !cs.is_satisfied() {
            println!("which is unsatisfied: {:?}", cs.which_is_unsatisfied().unwrap());
        }

        assert!(cs.is_satisfied());
    }

    #[test]
    fn test_verifier_comm_query_eval_set() {
        let cs = &mut TestConstraintSystem::<Fq>::new();

        let num_variables = 25;
        let num_constraints = 25;

        let (circuit_pk, circuit_vk, proof, public_input) =
            construct_circuit_parameters(num_variables, num_constraints);

        // Attempt verification.

        let public_input = {
            let domain_x = EvaluationDomain::<Fr>::new(public_input.len() + 1).unwrap();

            let mut unpadded_input = public_input.to_vec();
            unpadded_input.resize(core::cmp::max(public_input.len(), domain_x.size() - 1), Fr::zero());

            unpadded_input
        };

        let is_recursion = MarlinRecursiveMode::RECURSION;
        let fs_rng = &mut FS::new();

        if is_recursion {
            fs_rng.absorb_bytes(&to_bytes_le![&MarlinInst::PROTOCOL_NAME].unwrap());
            fs_rng.absorb_native_field_elements(&compute_vk_hash::<Fr, Fq, MultiPC, FS>(&circuit_vk).unwrap());
            fs_rng.absorb_nonnative_field_elements(&public_input, OptimizationType::Weight);
        } else {
            fs_rng.absorb_bytes(&to_bytes_le![&MarlinInst::PROTOCOL_NAME, &circuit_vk, &public_input].unwrap());
        }

        // Start first round.

        let first_commitments = &proof.commitments[0];

        // Construct the gadget components
        let fs_rng_gadget = &mut FSG::constant(cs.ns(|| "alloc_rng"), &fs_rng);

        let mut comm_gadgets = Vec::new();
        let mut message_gadgets = Vec::new();

        for (i, comm) in first_commitments.iter().enumerate() {
            let commitment_gagdet = CommitmentVar::<Bls12_377, BW6_761, Bls12_377PairingGadget>::alloc(
                cs.ns(|| format!("alloc_comm_{}", i)),
                || Ok(comm.clone()),
            )
            .unwrap();
            comm_gadgets.push(commitment_gagdet);
        }

        for (i, msg) in proof.prover_messages[0].field_elements.iter().enumerate() {
            let msg_gadget = NonNativeFieldVar::alloc(cs.ns(|| format!("alloc_msg_{}", i)), || Ok(msg)).unwrap();
            message_gadgets.push(msg_gadget);
        }

        // Insert randomness.
        if is_recursion {
            fs_rng.absorb_native_field_elements(&first_commitments);
            if !proof.prover_messages[0].field_elements.is_empty() {
                fs_rng.absorb_nonnative_field_elements(
                    &proof.prover_messages[0].field_elements,
                    OptimizationType::Weight,
                );
            };
        } else {
            fs_rng.absorb_bytes(&to_bytes_le![first_commitments, proof.prover_messages[0]].unwrap());
        }
        // Execute the verifier first round.
        let (_first_round_message, first_round_state) =
            AHPForR1CSNative::verifier_first_round(circuit_pk.circuit.index_info.clone(), fs_rng).unwrap();

        let (domain_h_size, domain_k_size) = {
            let domain_h = EvaluationDomain::<Fr>::new(circuit_vk.circuit_info.num_constraints)
                .ok_or(SynthesisError::PolynomialDegreeTooLarge)
                .unwrap();
            let domain_k = EvaluationDomain::<Fr>::new(circuit_vk.circuit_info.num_non_zero)
                .ok_or(SynthesisError::PolynomialDegreeTooLarge)
                .unwrap();

            (domain_h.size(), domain_k.size())
        };

        // Execute the verifier first round gadget.
        let (_first_round_message_gadget, first_round_state_gadget) =
            AHPForR1CS::<_, _, _, MultiPCVar>::verifier_first_round(
                cs.ns(|| "verifier_first_round"),
                domain_h_size as u64,
                domain_k_size as u64,
                fs_rng_gadget,
                &comm_gadgets,
                &message_gadgets,
            )
            .unwrap();

        // Start the second round.

        let second_commitments = &proof.commitments[1];

        // Construct the gadget components for the second round

        let mut second_round_comm_gadgets = Vec::new();
        let mut second_round_message_gadgets = Vec::new();

        for (i, comm) in second_commitments.iter().enumerate() {
            let commitment_gagdet = CommitmentVar::<Bls12_377, BW6_761, Bls12_377PairingGadget>::alloc(
                cs.ns(|| format!("alloc_second_round_comm_{}", i)),
                || Ok(comm.clone()),
            )
            .unwrap();
            second_round_comm_gadgets.push(commitment_gagdet);
        }

        for (i, msg) in proof.prover_messages[1].field_elements.iter().enumerate() {
            let msg_gadget =
                NonNativeFieldVar::alloc(cs.ns(|| format!("alloc_second_round_msg_{}", i)), || Ok(msg)).unwrap();
            second_round_message_gadgets.push(msg_gadget);
        }

        if is_recursion {
            fs_rng.absorb_native_field_elements(&second_commitments);
            if !proof.prover_messages[1].field_elements.is_empty() {
                fs_rng.absorb_nonnative_field_elements(
                    &proof.prover_messages[1].field_elements,
                    OptimizationType::Weight,
                );
            };
        } else {
            fs_rng.absorb_bytes(&to_bytes_le![second_commitments, proof.prover_messages[1]].unwrap());
        }

        // Execute the verifier second round.
        let (_second_round_message, second_round_state) =
            AHPForR1CSNative::verifier_second_round(first_round_state, fs_rng).unwrap();

        // Execute the verifier second round gadget.
        let (_second_round_message_gadget, second_round_state_gadget) =
            AHPForR1CS::<_, _, _, MultiPCVar>::verifier_second_round(
                cs.ns(|| "verifier_second_round"),
                first_round_state_gadget,
                fs_rng_gadget,
                &second_round_comm_gadgets,
                &second_round_message_gadgets,
            )
            .unwrap();

        // Start third round.

        let third_commitments = &proof.commitments[2];

        // Construct the gadget components for the third round

        let mut third_round_comm_gadgets = Vec::new();
        let mut third_round_message_gadgets = Vec::new();

        for (i, comm) in third_commitments.iter().enumerate() {
            let commitment_gagdet = CommitmentVar::<Bls12_377, BW6_761, Bls12_377PairingGadget>::alloc(
                cs.ns(|| format!("alloc_third_round_comm_{}", i)),
                || Ok(comm.clone()),
            )
            .unwrap();
            third_round_comm_gadgets.push(commitment_gagdet);
        }

        for (i, msg) in proof.prover_messages[2].field_elements.iter().enumerate() {
            let msg_gadget =
                NonNativeFieldVar::alloc(cs.ns(|| format!("alloc_third_round_msg_{}", i)), || Ok(msg)).unwrap();
            third_round_message_gadgets.push(msg_gadget);
        }

        if is_recursion {
            fs_rng.absorb_native_field_elements(&third_commitments);
            if !proof.prover_messages[2].field_elements.is_empty() {
                fs_rng.absorb_nonnative_field_elements(
                    &proof.prover_messages[2].field_elements,
                    OptimizationType::Weight,
                );
            };
        } else {
            fs_rng.absorb_bytes(&to_bytes_le![third_commitments, proof.prover_messages[2]].unwrap());
        }

        // Execute the verifier third round.
        let third_round_state = AHPForR1CSNative::verifier_third_round(second_round_state, fs_rng).unwrap();

        // Execute the verifier third round gadget.
        let third_round_state_gadget = AHPForR1CS::<_, _, _, MultiPCVar>::verifier_third_round(
            cs.ns(|| "verifier_third_round"),
            second_round_state_gadget,
            fs_rng_gadget,
            &third_round_comm_gadgets,
            &third_round_message_gadgets,
        )
        .unwrap();

        // --------- Native verifier lc

        // Collect degree bounds for commitments. Indexed polynomials have *no*
        // degree bounds because we know the committed index polynomial has the
        // correct degree.
        let (query_set, verifier_state) = AHPForR1CSNative::verifier_query_set(third_round_state, fs_rng, is_recursion);

        if is_recursion {
            fs_rng.absorb_nonnative_field_elements(&proof.evaluations, OptimizationType::Weight);
        } else {
            fs_rng.absorb_bytes(&to_bytes_le![&proof.evaluations].unwrap());
        }

        let mut evaluations = Evaluations::new();

        let mut evaluation_labels = Vec::<(String, Fr)>::new();

        for q in query_set.iter().cloned() {
            if AHPForR1CSNative::<Fr>::LC_WITH_ZERO_EVAL.contains(&q.0.as_ref()) {
                evaluations.insert(q, Fr::zero());
            } else {
                evaluation_labels.push(q);
            }
        }
        evaluation_labels.sort_by(|a, b| a.0.cmp(&b.0));
        for (q, eval) in evaluation_labels.into_iter().zip(&proof.evaluations) {
            evaluations.insert(q, *eval);
        }

        let vk_gadget =
            CircuitVerifyingKeyVar::<_, _, _, MultiPCVar>::alloc(cs.ns(|| "alloc_vk"), || Ok(circuit_vk.clone()))
                .unwrap();

        let prepared_vk_gadget: PreparedCircuitVerifyingKeyVar<_, _, _, _, FS, FSG> =
            vk_gadget.prepare(cs.ns(|| "prepare_vk")).unwrap();

        let proof_gadget =
            ProofVar::<_, _, _, MultiPCVar>::alloc(cs.ns(|| "proof_gadget"), || Ok(proof.clone())).unwrap();

        // Test verifier_comm_query_eval_set.

        // Construct native commitments

        // Collect degree bounds for commitments. Indexed polynomials have *no*
        // degree bounds because we know the committed index polynomial has the
        // correct degree.
        let index_info = circuit_vk.circuit_info;
        let degree_bounds = vec![None; circuit_vk.circuit_commitments.len()]
            .into_iter()
            .chain(AHPForR1CSNative::prover_first_round_degree_bounds(&index_info))
            .chain(AHPForR1CSNative::prover_second_round_degree_bounds(&index_info))
            .chain(AHPForR1CSNative::prover_third_round_degree_bounds(&index_info));

        let polynomial_labels: Vec<String> = if is_recursion {
            AHPForR1CSNative::<Fr>::polynomial_labels_with_vanishing().collect()
        } else {
            AHPForR1CSNative::<Fr>::polynomial_labels().collect()
        };

        // Gather commitments in one vector.
        let commitments: Vec<_> = circuit_vk
            .iter()
            .chain(first_commitments)
            .chain(second_commitments)
            .chain(third_commitments)
            .cloned()
            .zip(polynomial_labels)
            .zip(degree_bounds)
            .map(|((c, l), d)| LabeledCommitment::new(l, c, d))
            .collect();

        let (num_opening_challenges, num_batching_rands, comm_gadgets, query_set_gadgets, evaluation_gadgets) =
            AHPForR1CS::<_, _, _, MultiPCVar>::verifier_comm_query_eval_set(
                cs.ns(|| "verifier_comm_query_eval_set"),
                &prepared_vk_gadget,
                &proof_gadget,
                &third_round_state_gadget,
            )
            .unwrap();

        assert_eq!(num_opening_challenges, 4);
        assert_eq!(num_batching_rands, 2);

        let (query_set_native, _verifier_state_native) =
            AHPForR1CSNative::<Fr>::verifier_query_set(verifier_state, fs_rng, true);

        // Check that the query sets are equivalent

        let mut sorted_query_set_gadgets: Vec<_> = query_set_gadgets.0.iter().collect();
        sorted_query_set_gadgets.sort_by(|a, b| a.0.cmp(&b.0));

        for (i, (query_native, query_gadget)) in query_set_native.iter().zip(sorted_query_set_gadgets).enumerate() {
            assert_eq!(query_native.0, query_gadget.0);

            let expected_query =
                NonNativeFieldVar::alloc(cs.ns(|| format!("alloc_query{}", i)), || Ok(query_native.1)).unwrap();

            expected_query
                .enforce_equal(cs.ns(|| format!("enforce_eq_query_{}", i)), &query_gadget.1.value)
                .unwrap();
        }

        // Check that the commitments are equivalent

        // let mut sorted_query_set_gadgets: Vec<_> = query_set_gadgets.0.iter().collect();
        // sorted_query_set_gadgets.sort_by(|a, b| a.0.cmp(&b.0));

        for (i, (commitment_native, commitment_gadget)) in commitments.iter().zip(comm_gadgets).enumerate() {
            // Check the label

            assert_eq!(commitment_native.label(), &commitment_gadget.label);

            // Check the commitment values
            let expected_commitment = LabeledCommitmentVar::<Bls12_377, BW6_761, Bls12_377PairingGadget>::alloc(
                cs.ns(|| format!("alloc_commitment_{}", i)),
                || Ok(commitment_native),
            )
            .unwrap();

            let expected_prepared_commitment = expected_commitment
                .commitment
                .prepare(cs.ns(|| format!("prepare_comm_{}", i)))
                .unwrap();

            expected_prepared_commitment
                .prepared_comm
                .enforce_equal(
                    cs.ns(|| format!("enforce_eq_commitment_comm{}", i)),
                    &commitment_gadget.prepared_commitment.prepared_comm,
                )
                .unwrap();

            // Check degree bound.

            assert_eq!(
                expected_commitment.degree_bound.is_some(),
                commitment_gadget.degree_bound.is_some()
            );

            if let (Some(expected_degree_bound), Some(degree_bound_gadget)) =
                (expected_commitment.degree_bound, commitment_gadget.degree_bound)
            {
                expected_degree_bound
                    .enforce_equal(
                        cs.ns(|| format!("degree_bound_enforce_equal_{}", i)),
                        &degree_bound_gadget,
                    )
                    .unwrap();
            }
        }

        // Check that the evaluations are equivalent

        let mut sorted_evaluation_gadgets: Vec<_> = evaluation_gadgets.0.iter().collect();
        sorted_evaluation_gadgets.sort_by(|a, b| a.0.name.cmp(&b.0.name));

        for (i, (evaluation_native, evaluation_gadget)) in evaluations.iter().zip(sorted_evaluation_gadgets).enumerate()
        {
            assert_eq!(evaluation_native.0.0, evaluation_gadget.0.name);

            let expected_eval_key =
                NonNativeFieldVar::alloc(cs.ns(|| format!("alloc_eval_key_{}", i)), || Ok(evaluation_native.0.1))
                    .unwrap();

            let expected_eval_value =
                NonNativeFieldVar::alloc(cs.ns(|| format!("alloc_eval_value_{}", i)), || Ok(evaluation_native.1))
                    .unwrap();

            expected_eval_key
                .enforce_equal(
                    cs.ns(|| format!("enforce_eq_eval_key_{}", i)),
                    &evaluation_gadget.0.value,
                )
                .unwrap();

            expected_eval_value
                .enforce_equal(cs.ns(|| format!("enforce_eq_eval_value_{}", i)), &evaluation_gadget.1)
                .unwrap();
        }

        if !cs.is_satisfied() {
            println!("which is unsatisfied: {:?}", cs.which_is_unsatisfied().unwrap());
        }

        assert!(cs.is_satisfied());
    }
}<|MERGE_RESOLUTION|>--- conflicted
+++ resolved
@@ -18,11 +18,7 @@
 
 use hashbrown::{HashMap, HashSet};
 
-<<<<<<< HEAD
 use snarkvm_algorithms::{crypto_hash::PoseidonDefaultParametersField, fft::EvaluationDomain};
-=======
-use snarkvm_algorithms::fft::EvaluationDomain;
->>>>>>> 50b788f4
 use snarkvm_fields::PrimeField;
 use snarkvm_gadgets::{
     bits::{Boolean, ToBitsLEGadget},
@@ -104,13 +100,8 @@
 /// The AHP gadget.
 pub struct AHPForR1CS<
     TargetField: PrimeField,
-<<<<<<< HEAD
     BaseField: PrimeField + PoseidonDefaultParametersField,
     PC: PolynomialCommitment<TargetField, BaseField>,
-=======
-    BaseField: PrimeField,
-    PC: PolynomialCommitment<TargetField>,
->>>>>>> 50b788f4
     PCG: PCCheckVar<TargetField, PC, BaseField>,
 > {
     field: PhantomData<TargetField>,
@@ -121,13 +112,8 @@
 
 impl<
     TargetField: PrimeField,
-<<<<<<< HEAD
     BaseField: PrimeField + PoseidonDefaultParametersField,
     PC: PolynomialCommitment<TargetField, BaseField>,
-=======
-    BaseField: PrimeField,
-    PC: PolynomialCommitment<TargetField>,
->>>>>>> 50b788f4
     PCG: PCCheckVar<TargetField, PC, BaseField>,
 > AHPForR1CS<TargetField, BaseField, PC, PCG>
 {
@@ -1719,11 +1705,11 @@
 
         let mut evaluation_labels = Vec::<(String, Fr)>::new();
 
-        for q in query_set.iter().cloned() {
-            if AHPForR1CSNative::<Fr>::LC_WITH_ZERO_EVAL.contains(&q.0.as_ref()) {
-                evaluations.insert(q, Fr::zero());
+        for (label, (_point_name, q)) in query_set.iter().cloned() {
+            if AHPForR1CSNative::<Fr>::LC_WITH_ZERO_EVAL.contains(&label.as_ref()) {
+                evaluations.insert((label, q), Fr::zero());
             } else {
-                evaluation_labels.push(q);
+                evaluation_labels.push((label, q));
             }
         }
         evaluation_labels.sort_by(|a, b| a.0.cmp(&b.0));
@@ -2101,11 +2087,13 @@
         let mut sorted_query_set_gadgets: Vec<_> = query_set_gadgets.0.iter().collect();
         sorted_query_set_gadgets.sort_by(|a, b| a.0.cmp(&b.0));
 
-        for (i, (query_native, query_gadget)) in query_set_native.iter().zip(sorted_query_set_gadgets).enumerate() {
-            assert_eq!(query_native.0, query_gadget.0);
+        for (i, ((label, (_query_point_name, query_native)), query_gadget)) in
+            query_set_native.iter().zip(sorted_query_set_gadgets).enumerate()
+        {
+            assert_eq!(label.clone(), query_gadget.0);
 
             let expected_query =
-                NonNativeFieldVar::alloc(cs.ns(|| format!("alloc_query{}", i)), || Ok(query_native.1)).unwrap();
+                NonNativeFieldVar::alloc(cs.ns(|| format!("alloc_query{}", i)), || Ok(query_native)).unwrap();
 
             expected_query
                 .enforce_equal(cs.ns(|| format!("enforce_eq_query_{}", i)), &query_gadget.1.value)
