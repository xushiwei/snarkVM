--- conflicted
+++ resolved
@@ -34,12 +34,8 @@
     /// Noop.
     Noop,
     /// Generates the given amount to the recipient address.
-<<<<<<< HEAD
     Coinbase(Recipient<N>, Amount),
-=======
-    Coinbase(Recipient<N>, AleoAmount),
     // TODO (raychu86): Refactor transfers to support multiple recipients.
->>>>>>> f3f52fa8
     /// Transfers the given amount from the caller to the recipient address.
     Transfer(Caller<N>, Recipient<N>, Amount),
     /// Invokes the given records on the function and inputs.
