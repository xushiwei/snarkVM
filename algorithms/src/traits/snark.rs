// Copyright (C) 2019-2021 Aleo Systems Inc.
// This file is part of the snarkVM library.

// The snarkVM library is free software: you can redistribute it and/or modify
// it under the terms of the GNU General Public License as published by
// the Free Software Foundation, either version 3 of the License, or
// (at your option) any later version.

// The snarkVM library is distributed in the hope that it will be useful,
// but WITHOUT ANY WARRANTY; without even the implied warranty of
// MERCHANTABILITY or FITNESS FOR A PARTICULAR PURPOSE. See the
// GNU General Public License for more details.

// You should have received a copy of the GNU General Public License
// along with the snarkVM library. If not, see <https://www.gnu.org/licenses/>.

use crate::errors::SNARKError;
use snarkvm_utilities::{FromBytes, ToBytes, ToMinimalBits};

<<<<<<< HEAD
use rand::Rng;
use std::{fmt::Debug, sync::atomic::AtomicBool};
=======
use rand::{CryptoRng, Rng};
use snarkvm_fields::{PrimeField, ToConstraintField};
use snarkvm_r1cs::ConstraintSynthesizer;
use std::{fmt::Debug, sync::atomic::AtomicBool};

/// Defines a trait that describes preparing from an unprepared version to a prepare version.
pub trait Prepare<T> {
    fn prepare(&self) -> T;
}

/// An abstraction layer to enable a circuit-specific SRS or universal SRS.
/// Forward compatible with future assumptions that proof systems will require.
pub enum SRS<'a, R: Rng + CryptoRng, T> {
    CircuitSpecific(&'a mut R),
    Universal(&'a T),
}

pub trait SNARK: Clone + Debug {
    type ScalarField: Clone + PrimeField;
    type BaseField: Clone + PrimeField;

    type PreparedVerifyingKey: Clone;
    type Proof: Clone + Debug + ToBytes + FromBytes + PartialEq + Eq + Send + Sync;
    type ProvingKey: Clone + ToBytes + FromBytes + Send + Sync;

    // We can specify their defaults to `()` when `associated_type_defaults` feature becomes stable in Rust
    type UniversalSetupConfig: Clone;
    type UniversalSetupParameters: FromBytes + ToBytes + Clone;
>>>>>>> 56d266ab

    type VerifierInput: ?Sized;
    type VerifyingKey: Clone
        + Send
        + Sync
        + ToBytes
        + FromBytes
        + Prepare<Self::PreparedVerifyingKey>
        + From<Self::PreparedVerifyingKey>
        + From<Self::ProvingKey>
        + ToConstraintField<Self::BaseField>
        + ToMinimalBits;

    fn universal_setup<R: Rng + CryptoRng>(
        _config: &Self::UniversalSetupConfig,
        _rng: &mut R,
    ) -> Result<Self::UniversalSetupParameters, SNARKError> {
        unimplemented!()
    }

    fn setup<C: ConstraintSynthesizer<Self::ScalarField>, R: Rng + CryptoRng>(
        circuit: &C,
        srs: &mut SRS<R, Self::UniversalSetupParameters>,
    ) -> Result<(Self::ProvingKey, Self::VerifyingKey), SNARKError>;

    fn prove<C: ConstraintSynthesizer<Self::ScalarField>, R: Rng + CryptoRng>(
        proving_key: &Self::ProvingKey,
        input_and_witness: &C,
        rng: &mut R,
    ) -> Result<Self::Proof, SNARKError> {
        Self::prove_with_terminator(proving_key, input_and_witness, &AtomicBool::new(false), rng)
    }

    fn prove_with_terminator<C: ConstraintSynthesizer<Self::ScalarField>, R: Rng + CryptoRng>(
        proving_key: &Self::ProvingKey,
        input_and_witness: &C,
        terminator: &AtomicBool,
        rng: &mut R,
    ) -> Result<Self::Proof, SNARKError> {
        Self::prove_with_terminator(proving_key, input_and_witness, &AtomicBool::new(false), rng)
    }

    fn prove_with_terminator<R: Rng>(
        proving_key: &Self::ProvingKey,
        input_and_witness: &Self::AllocatedCircuit,
        terminator: &AtomicBool,
        rng: &mut R,
    ) -> Result<Self::Proof, SNARKError>;

    fn verify_prepared(
        prepared_verifying_key: &Self::PreparedVerifyingKey,
        input: &Self::VerifierInput,
        proof: &Self::Proof,
    ) -> Result<bool, SNARKError>;

    fn verify(
        verifying_key: &Self::VerifyingKey,
        input: &Self::VerifierInput,
        proof: &Self::Proof,
    ) -> Result<bool, SNARKError> {
        let processed_verifying_key = verifying_key.prepare();
        Self::verify_prepared(&processed_verifying_key, input, proof)
    }
}<|MERGE_RESOLUTION|>--- conflicted
+++ resolved
@@ -17,10 +17,6 @@
 use crate::errors::SNARKError;
 use snarkvm_utilities::{FromBytes, ToBytes, ToMinimalBits};
 
-<<<<<<< HEAD
-use rand::Rng;
-use std::{fmt::Debug, sync::atomic::AtomicBool};
-=======
 use rand::{CryptoRng, Rng};
 use snarkvm_fields::{PrimeField, ToConstraintField};
 use snarkvm_r1cs::ConstraintSynthesizer;
@@ -49,7 +45,6 @@
     // We can specify their defaults to `()` when `associated_type_defaults` feature becomes stable in Rust
     type UniversalSetupConfig: Clone;
     type UniversalSetupParameters: FromBytes + ToBytes + Clone;
->>>>>>> 56d266ab
 
     type VerifierInput: ?Sized;
     type VerifyingKey: Clone
