// Copyright (C) 2019-2021 Aleo Systems Inc.
// This file is part of the snarkVM library.

// The snarkVM library is free software: you can redistribute it and/or modify
// it under the terms of the GNU General Public License as published by
// the Free Software Foundation, either version 3 of the License, or
// (at your option) any later version.

// The snarkVM library is distributed in the hope that it will be useful,
// but WITHOUT ANY WARRANTY; without even the implied warranty of
// MERCHANTABILITY or FITNESS FOR A PARTICULAR PURPOSE. See the
// GNU General Public License for more details.

// You should have received a copy of the GNU General Public License
// along with the snarkVM library. If not, see <https://www.gnu.org/licenses/>.

use snarkvm_algorithms::traits::SignatureScheme;
use snarkvm_fields::Field;
use snarkvm_r1cs::{errors::SynthesisError, ConstraintSystem};

use crate::{
    bits::ToBytesLEGadget,
    integers::uint::UInt8,
    traits::{alloc::AllocGadget, eq::EqGadget},
    Boolean,
};

<<<<<<< HEAD
pub trait SignatureGadget<S: SignatureScheme, F: Field>: AllocGadget<S, F> {
    type PublicKeyGadget: ToBytesGadget<F> + EqGadget<F> + AllocGadget<S::PublicKey, F> + Clone;
    type SignatureGadget: ToBytesGadget<F> + EqGadget<F> + AllocGadget<S::Signature, F> + Clone;
=======
pub trait SignaturePublicKeyRandomizationGadget<S: SignatureScheme, F: Field> {
    type ParametersGadget: AllocGadget<S::Parameters, F>;
    type PublicKeyGadget: ToBytesLEGadget<F> + EqGadget<F> + AllocGadget<S::PublicKey, F> + Clone;
    type SignatureGadget: ToBytesLEGadget<F> + EqGadget<F> + AllocGadget<S::Signature, F> + Clone;
>>>>>>> 50b788f4

    fn verify<CS: ConstraintSystem<F>>(
        &self,
        cs: CS,
        public_key: &Self::PublicKeyGadget,
        message: &[UInt8],
        signature: &Self::SignatureGadget,
    ) -> Result<Boolean, SynthesisError>;
}<|MERGE_RESOLUTION|>--- conflicted
+++ resolved
@@ -25,16 +25,9 @@
     Boolean,
 };
 
-<<<<<<< HEAD
 pub trait SignatureGadget<S: SignatureScheme, F: Field>: AllocGadget<S, F> {
-    type PublicKeyGadget: ToBytesGadget<F> + EqGadget<F> + AllocGadget<S::PublicKey, F> + Clone;
-    type SignatureGadget: ToBytesGadget<F> + EqGadget<F> + AllocGadget<S::Signature, F> + Clone;
-=======
-pub trait SignaturePublicKeyRandomizationGadget<S: SignatureScheme, F: Field> {
-    type ParametersGadget: AllocGadget<S::Parameters, F>;
     type PublicKeyGadget: ToBytesLEGadget<F> + EqGadget<F> + AllocGadget<S::PublicKey, F> + Clone;
     type SignatureGadget: ToBytesLEGadget<F> + EqGadget<F> + AllocGadget<S::Signature, F> + Clone;
->>>>>>> 50b788f4
 
     fn verify<CS: ConstraintSystem<F>>(
         &self,
