// Copyright (C) 2019-2021 Aleo Systems Inc.
// This file is part of the snarkVM library.

// The snarkVM library is free software: you can redistribute it and/or modify
// it under the terms of the GNU General Public License as published by
// the Free Software Foundation, either version 3 of the License, or
// (at your option) any later version.

// The snarkVM library is distributed in the hope that it will be useful,
// but WITHOUT ANY WARRANTY; without even the implied warranty of
// MERCHANTABILITY or FITNESS FOR A PARTICULAR PURPOSE. See the
// GNU General Public License for more details.

// You should have received a copy of the GNU General Public License
// along with the snarkVM library. If not, see <https://www.gnu.org/licenses/>.

use core::borrow::Borrow;
use std::{cmp::Ordering, fmt::Debug};

use snarkvm_fields::{Field, FieldParameters, PrimeField, ToConstraintField};
use snarkvm_r1cs::{errors::SynthesisError, Assignment, ConstraintSystem, LinearCombination};
use snarkvm_utilities::bytes::ToBytes;

use crate::{
    fields::FpGadget,
    utilities::{
        alloc::AllocGadget,
        boolean::{AllocatedBit, Boolean},
        eq::{ConditionalEqGadget, EqGadget},
        integral::Integral,
        select::CondSelectGadget,
        ToBitsBEGadget,
        ToBytesGadget,
    },
};
<<<<<<< HEAD
use snarkvm_fields::{fp_parameters::FpParameters, traits::to_field_vec::ToConstraintField, Field, PrimeField};
use snarkvm_r1cs::{errors::SynthesisError, Assignment, ConstraintSystem, LinearCombination};

use snarkvm_utilities::bytes::ToBytes;

use std::fmt::Debug;
=======
>>>>>>> ee034d02

uint_impl!(UInt8, u8, 8);
uint_impl!(UInt16, u16, 16);
uint_impl!(UInt32, u32, 32);
uint_impl!(UInt64, u64, 64);

pub trait UInt: Integral {
    /// Returns the inverse `UInt`
    fn negate(&self) -> Self;

    /// Rotate self bits by size
    fn rotr(&self, by: usize) -> Self;

    /// Perform modular addition of several `UInt` objects.
    fn addmany<F: PrimeField, CS: ConstraintSystem<F>>(cs: CS, operands: &[Self]) -> Result<Self, SynthesisError>;

    /// Perform Bitwise multiplication of two `UInt` objects.
    /// Reference: https://en.wikipedia.org/wiki/Binary_multiplier
    fn mul<F: PrimeField, CS: ConstraintSystem<F>>(&self, cs: CS, other: &Self) -> Result<Self, SynthesisError>;
}

// These methods are used throughout snarkvm-gadgets exclusively by UInt8
impl UInt8 {
    /// Construct a constant vector of `UInt8` from a vector of `u8`
    pub fn constant_vec(values: &[u8]) -> Vec<Self> {
        values.iter().copied().map(UInt8::constant).collect()
    }

    pub fn alloc_vec<F, CS, T>(mut cs: CS, values: &[T]) -> Result<Vec<Self>, SynthesisError>
    where
        F: Field,
        CS: ConstraintSystem<F>,
        T: Into<Option<u8>> + Copy,
    {
        let mut output_vec = Vec::with_capacity(values.len());
        for (i, value) in values.iter().enumerate() {
            let byte: Option<u8> = Into::into(*value);
            let alloc_byte = Self::alloc(&mut cs.ns(|| format!("byte_{}", i)), || byte.get())?;
            output_vec.push(alloc_byte);
        }
        Ok(output_vec)
    }

    /// Allocates a vector of `u8`'s by first converting (chunks of) them to
    /// `F` elements, (thus reducing the number of input allocations),
    /// and then converts this list of `F` gadgets back into
    /// bytes.
    pub fn alloc_input_vec_le<F, CS>(mut cs: CS, values: &[u8]) -> Result<Vec<Self>, SynthesisError>
    where
        F: PrimeField,
        CS: ConstraintSystem<F>,
    {
        let values_len = values.len();
        let field_elements: Vec<F> = ToConstraintField::<F>::to_field_elements(values).unwrap();

        let max_size = 8 * (F::Parameters::CAPACITY / 8) as usize;
        let mut allocated_bits = Vec::new();
        for (i, field_element) in field_elements.into_iter().enumerate() {
            let fe = FpGadget::alloc_input(&mut cs.ns(|| format!("Field element {}", i)), || Ok(field_element))?;
            let mut fe_bits = fe.to_bits_be(cs.ns(|| format!("Convert fe to bits {}", i)))?;
            // FpGadget::to_bits outputs a big-endian binary representation of
            // fe_gadget's value, so we have to reverse it to get the little-endian
            // form.
            fe_bits.reverse();

            // Remove the most significant bit, because we know it should be zero
            // because `values.to_field_elements()` only
            // packs field elements up to the penultimate bit.
            // That is, the most significant bit (`F::NUM_BITS`-th bit) is
            // unset, so we can just pop it off.
            allocated_bits.extend_from_slice(&fe_bits[0..max_size]);
        }

        // Chunk up slices of 8 bit into bytes.
        Ok(allocated_bits[0..8 * values_len]
            .chunks(8)
            .map(Self::from_bits_le)
            .collect())
    }
}<|MERGE_RESOLUTION|>--- conflicted
+++ resolved
@@ -33,15 +33,11 @@
         ToBytesGadget,
     },
 };
-<<<<<<< HEAD
 use snarkvm_fields::{fp_parameters::FpParameters, traits::to_field_vec::ToConstraintField, Field, PrimeField};
 use snarkvm_r1cs::{errors::SynthesisError, Assignment, ConstraintSystem, LinearCombination};
-
 use snarkvm_utilities::bytes::ToBytes;
 
 use std::fmt::Debug;
-=======
->>>>>>> ee034d02
 
 uint_impl!(UInt8, u8, 8);
 uint_impl!(UInt16, u16, 16);
