// Copyright (C) 2019-2021 Aleo Systems Inc.
// This file is part of the snarkVM library.

// The snarkVM library is free software: you can redistribute it and/or modify
// it under the terms of the GNU General Public License as published by
// the Free Software Foundation, either version 3 of the License, or
// (at your option) any later version.

// The snarkVM library is distributed in the hope that it will be useful,
// but WITHOUT ANY WARRANTY; without even the implied warranty of
// MERCHANTABILITY or FITNESS FOR A PARTICULAR PURPOSE. See the
// GNU General Public License for more details.

// You should have received a copy of the GNU General Public License
// along with the snarkVM library. If not, see <https://www.gnu.org/licenses/>.

use snarkvm_fields::Field;
use snarkvm_r1cs::{ConstraintSystem, SynthesisError};
use snarkvm_utilities::ToBytes;

use crate::{
    bits::{
        Boolean,
        FromBitsBEGadget,
        FromBitsLEGadget,
        FromBytesBEGadget,
        FromBytesLEGadget,
        ToBitsBEGadget,
        ToBitsLEGadget,
        ToBytesBEGadget,
        ToBytesLEGadget,
    },
    integers::uint::{UInt128, UInt16, UInt32, UInt64, UInt8},
    traits::integers::Integer,
};

use std::fmt::Debug;

/// Implements the base struct for a signed integer gadget
macro_rules! int_impl {
    ($name: ident, $type_: ty, $uname_: ty, $utype_: ty, $size: expr) => {
        #[derive(Clone, Debug)]
        pub struct $name {
            pub bits: Vec<Boolean>,
            pub value: Option<$type_>,
        }

        impl Integer for $name {
            type IntegerType = $type_;
            type UnsignedGadget = $uname_;
            type UnsignedIntegerType = $utype_;

            const SIZE: usize = $size;

            fn constant(value: $type_) -> Self {
                let mut bits = Vec::with_capacity($size);

                for i in 0..$size {
                    // shift value by i
                    let mask = 1 << i as $type_;
                    let result = value & mask;

                    // If last bit is one, push one.
                    if result == mask {
                        bits.push(Boolean::constant(true))
                    } else {
                        bits.push(Boolean::constant(false))
                    }
                }

                Self {
                    bits,
                    value: Some(value),
                }
            }

            fn one() -> Self {
                Self::constant(1 as $type_)
            }

            fn zero() -> Self {
                Self::constant(0 as $type_)
            }

            fn new(bits: Vec<Boolean>, value: Option<Self::IntegerType>) -> Self {
                Self { bits, value }
            }

            fn is_constant(&self) -> bool {
                // If any bits of self are allocated bits, return false
                self.bits.iter().all(|bit| matches!(bit, Boolean::Constant(_)))
            }

<<<<<<< HEAD
            fn to_bits_le(&self) -> Vec<Boolean> {
                self.bits.clone()
            }

            fn to_bits_be(&self) -> Vec<Boolean> {
                debug_assert_eq!(self.bits.len(), $size);
                let mut res = self.bits.clone();
                res.reverse();
                res
            }

            fn from_bits_le(bits: &[Boolean]) -> Self {
                assert_eq!(bits.len(), $size);

                let bits = bits.to_vec();

                let mut value = Some(0 as $utype_);
                for b in bits.iter().rev() {
                    value.as_mut().map(|v| *v <<= 1);

                    match *b {
                        Boolean::Constant(b) => {
                            if b {
                                value.as_mut().map(|v| *v |= 1);
                            }
                        }
                        Boolean::Is(ref b) => match b.get_value() {
                            Some(true) => {
                                value.as_mut().map(|v| *v |= 1);
                            }
                            Some(false) => {}
                            None => value = None,
                        },
                        Boolean::Not(ref b) => match b.get_value() {
                            Some(false) => {
                                value.as_mut().map(|v| *v |= 1);
                            }
                            Some(true) => {}
                            None => value = None,
                        },
                    }
                }

                Self {
                    value: value.map(|x| x as $type_),
                    bits,
                }
            }

=======
>>>>>>> 50b788f4
            fn get_value(&self) -> Option<String> {
                self.value.map(|num| num.to_string())
            }
        }

        to_bits_int_impl!($name);
        to_bytes_int_impl!($name, $size);

        from_bits_int_impl!($name, $type_, $utype_, $size);
        from_bytes_int_impl!($name, $type_, { $size / UInt8::SIZE });
    };
}

int_impl!(Int8, i8, UInt8, u8, 8);
int_impl!(Int16, i16, UInt16, u16, 16);
int_impl!(Int32, i32, UInt32, u32, 32);
int_impl!(Int64, i64, UInt64, u64, 64);
int_impl!(Int128, i128, UInt128, u128, 128);<|MERGE_RESOLUTION|>--- conflicted
+++ resolved
@@ -91,58 +91,6 @@
                 self.bits.iter().all(|bit| matches!(bit, Boolean::Constant(_)))
             }
 
-<<<<<<< HEAD
-            fn to_bits_le(&self) -> Vec<Boolean> {
-                self.bits.clone()
-            }
-
-            fn to_bits_be(&self) -> Vec<Boolean> {
-                debug_assert_eq!(self.bits.len(), $size);
-                let mut res = self.bits.clone();
-                res.reverse();
-                res
-            }
-
-            fn from_bits_le(bits: &[Boolean]) -> Self {
-                assert_eq!(bits.len(), $size);
-
-                let bits = bits.to_vec();
-
-                let mut value = Some(0 as $utype_);
-                for b in bits.iter().rev() {
-                    value.as_mut().map(|v| *v <<= 1);
-
-                    match *b {
-                        Boolean::Constant(b) => {
-                            if b {
-                                value.as_mut().map(|v| *v |= 1);
-                            }
-                        }
-                        Boolean::Is(ref b) => match b.get_value() {
-                            Some(true) => {
-                                value.as_mut().map(|v| *v |= 1);
-                            }
-                            Some(false) => {}
-                            None => value = None,
-                        },
-                        Boolean::Not(ref b) => match b.get_value() {
-                            Some(false) => {
-                                value.as_mut().map(|v| *v |= 1);
-                            }
-                            Some(true) => {}
-                            None => value = None,
-                        },
-                    }
-                }
-
-                Self {
-                    value: value.map(|x| x as $type_),
-                    bits,
-                }
-            }
-
-=======
->>>>>>> 50b788f4
             fn get_value(&self) -> Option<String> {
                 self.value.map(|num| num.to_string())
             }
