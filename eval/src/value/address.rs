// Copyright (C) 2019-2021 Aleo Systems Inc.
// This file is part of the snarkVM library.

// The snarkVM library is free software: you can redistribute it and/or modify
// it under the terms of the GNU General Public License as published by
// the Free Software Foundation, either version 3 of the License, or
// (at your option) any later version.

// The snarkVM library is distributed in the hope that it will be useful,
// but WITHOUT ANY WARRANTY; without even the implied warranty of
// MERCHANTABILITY or FITNESS FOR A PARTICULAR PURPOSE. See the
// GNU General Public License for more details.

// You should have received a copy of the GNU General Public License
// along with the snarkVM library. If not, see <https://www.gnu.org/licenses/>.

use crate::{errors::AddressError, ConstrainedValue, GroupType};

use snarkvm_dpc::{account::address, testnet1::instantiated::Components};
use snarkvm_fields::PrimeField;
use snarkvm_gadgets::{
    boolean::Boolean,
    integers::uint::UInt8,
    traits::{
        alloc::AllocGadget,
        eq::{ConditionalEqGadget, EqGadget, EvaluateEqGadget},
        select::CondSelectGadget,
    },
    FromBitsBEGadget,
    FromBitsLEGadget,
    Integer,
    ToBitsBEGadget,
    ToBitsLEGadget,
    ToBytesGadget,
};
use snarkvm_ir::Value;
use snarkvm_r1cs::{Assignment, ConstraintSystem, SynthesisError};
use snarkvm_utilities::{FromBytes, ToBytes};
use std::{borrow::Borrow, str::FromStr};

/// A public address
#[derive(Clone, Debug, PartialEq, Eq)]
pub struct Address {
    pub address: address::Address<Components>,
    pub bytes: Vec<UInt8>,
}

impl Address {
    pub(crate) fn constant(address_bytes: &[u8]) -> Result<Self, AddressError> {
        let mut address_bytes_reader = address_bytes;
        let address = address::Address::read_le(&mut address_bytes_reader)
            .map_err(|error| AddressError::account_error(error.into()))?;

        let bytes = UInt8::constant_vec(address_bytes);

        Ok(Address { address, bytes })
    }

    pub(crate) fn is_constant(&self) -> bool {
        self.bytes.iter().all(|byte| byte.is_constant())
    }

    pub(crate) fn from_input<F: PrimeField, G: GroupType<F>, CS: ConstraintSystem<F>>(
        cs: &mut CS,
        name: &str,
        value: Value,
    ) -> Result<ConstrainedValue<F, G>, AddressError> {
        // Check that the input value is the correct type
        let value = if let Value::Address(value) = value {
            value
        } else {
            return Err(AddressError::invalid_address(name));
        };

        let account =
            address::Address::read_le(&mut &value[..]).map_err(|error| AddressError::account_error(error.into()))?;
        let bytes = UInt8::alloc_vec(cs, &value[..])?;

        let address = Address {
            address: account,
            bytes,
        };

        Ok(ConstrainedValue::Address(address))
    }

    pub(crate) fn alloc_helper<Fn: FnOnce() -> Result<T, SynthesisError>, T: Borrow<String>>(
        value_gen: Fn,
    ) -> Result<address::Address<Components>, SynthesisError> {
        let address_string = match value_gen() {
            Ok(value) => {
                let string_value = value.borrow().clone();
                Ok(string_value)
            }
            _ => Err(SynthesisError::AssignmentMissing),
        }?;

        address::Address::from_str(&address_string).map_err(|_| SynthesisError::AssignmentMissing)
    }
}

impl<F: PrimeField> AllocGadget<String, F> for Address {
    fn alloc<Fn: FnOnce() -> Result<T, SynthesisError>, T: Borrow<String>, CS: ConstraintSystem<F>>(
        cs: CS,
        value_gen: Fn,
    ) -> Result<Self, SynthesisError> {
        let address = Self::alloc_helper(value_gen)?;
        let mut address_bytes = vec![];
        address
            .write_le(&mut address_bytes)
            .map_err(|_| SynthesisError::AssignmentMissing)?;

        let bytes = UInt8::alloc_vec(cs, &address_bytes[..])?;

        Ok(Address { address, bytes })
    }

    fn alloc_input<Fn: FnOnce() -> Result<T, SynthesisError>, T: Borrow<String>, CS: ConstraintSystem<F>>(
        cs: CS,
        value_gen: Fn,
    ) -> Result<Self, SynthesisError> {
        let address = Self::alloc_helper(value_gen)?;
        let mut address_bytes = vec![];
        address
            .write_le(&mut address_bytes)
            .map_err(|_| SynthesisError::AssignmentMissing)?;

        let bytes = UInt8::alloc_input_vec_le(cs, &address_bytes[..])?;

        Ok(Address { address, bytes })
    }
}

impl<F: PrimeField> EvaluateEqGadget<F> for Address {
    fn evaluate_equal<CS: ConstraintSystem<F>>(&self, mut cs: CS, other: &Self) -> Result<Boolean, SynthesisError> {
        if self.bytes.len() != other.bytes.len() {
            return Err(SynthesisError::Unsatisfiable);
        }

        if self.is_constant() && other.is_constant() {
            Ok(Boolean::Constant(self.eq(other)))
        } else {
            let mut result = Boolean::constant(true);

            for (i, (a, b)) in self.bytes.iter().zip(&other.bytes).enumerate() {
                let equal =
                    a.evaluate_equal(&mut cs.ns(|| format!("address evaluate equality for {}-th byte", i)), b)?;

                result = Boolean::and(
                    &mut cs.ns(|| format!("address and result for {}-th byte", i)),
                    &equal,
                    &result,
                )?;
            }

            Ok(result)
        }
    }
}

fn cond_equal_helper(first: &Address, second: &Address, cond: bool) -> Result<(), SynthesisError> {
    if cond {
        if first.eq(second) {
            Ok(())
        } else {
            Err(SynthesisError::Unsatisfiable)
        }
    } else {
        Ok(())
    }
}

impl<F: PrimeField> ConditionalEqGadget<F> for Address {
    fn conditional_enforce_equal<CS: ConstraintSystem<F>>(
        &self,
        mut cs: CS,
        other: &Self,
        condition: &Boolean,
    ) -> Result<(), SynthesisError> {
        if let Boolean::Constant(cond) = *condition {
            cond_equal_helper(self, other, cond)
        } else {
            if self.bytes.len() != other.bytes.len() {
                return Err(SynthesisError::Unsatisfiable);
            }

            for (i, (a, b)) in self.bytes.iter().zip(&other.bytes).enumerate() {
                a.conditional_enforce_equal(
                    &mut cs.ns(|| format!("address equality check for {}-th byte", i)),
                    b,
                    condition,
                )?;
            }
            Ok(())
        }
    }

    fn cost() -> usize {
        <UInt8 as ConditionalEqGadget<F>>::cost() * 32 // address 32 bytes
    }
}

fn cond_select_helper(first: &Address, second: &Address, cond: bool) -> Address {
    if cond { first.clone() } else { second.clone() }
}

impl<F: PrimeField> CondSelectGadget<F> for Address {
    fn conditionally_select<CS: ConstraintSystem<F>>(
        mut cs: CS,
        cond: &Boolean,
        first: &Self,
        second: &Self,
    ) -> Result<Self, SynthesisError> {
        if let Boolean::Constant(cond) = *cond {
            Ok(cond_select_helper(first, second, cond))
        } else {
            let result_val = cond.get_value().and_then(|c| {
                if c {
                    Some(first.address.clone())
                } else {
                    Some(second.address.clone())
                }
            });

            let result = Self::alloc(cs.ns(|| "cond_select_result"), || {
                result_val.get().map(|v| v.to_string())
            })?;

            if first.bytes.len() != second.bytes.len() {
                return Err(SynthesisError::Unsatisfiable);
            }

            let expected_bytes = first
                .bytes
                .iter()
                .zip(&second.bytes)
                .enumerate()
                .map(|(i, (a, b))| {
                    UInt8::conditionally_select(&mut cs.ns(|| format!("address_cond_select_{}", i)), cond, a, b)
                        .unwrap()
                })
                .collect::<Vec<UInt8>>();

            for (i, (actual, expected)) in result.bytes.iter().zip(expected_bytes.iter()).enumerate() {
                actual.enforce_equal(&mut cs.ns(|| format!("selected_result_byte_{}", i)), expected)?;
            }

            Ok(result)
        }
    }

    fn cost() -> usize {
        <UInt8 as CondSelectGadget<F>>::cost() * 32
    }
}

impl<F: PrimeField> ToBitsLEGadget<F> for Address {
    fn to_bits_le<CS: ConstraintSystem<F>>(&self, mut cs: CS) -> Result<Vec<Boolean>, SynthesisError> {
        Ok(self
            .bytes
            .iter()
            .enumerate()
            .map(|(i, byte)| byte.to_bits_le(cs.ns(|| format!("to_bits_le_{}", i))))
            .collect::<Result<Vec<_>, _>>()?
            .into_iter()
            .flatten()
            .collect())
    }

    fn to_bits_le_strict<CS: ConstraintSystem<F>>(&self, mut cs: CS) -> Result<Vec<Boolean>, SynthesisError> {
        Ok(self
            .bytes
            .iter()
            .enumerate()
            .map(|(i, byte)| byte.to_bits_le_strict(cs.ns(|| format!("to_bits_le_{}", i))))
            .collect::<Result<Vec<_>, _>>()?
            .into_iter()
            .flatten()
            .collect())
    }
}

impl<F: PrimeField> ToBitsBEGadget<F> for Address {
    fn to_bits_be<CS: ConstraintSystem<F>>(&self, mut cs: CS) -> Result<Vec<Boolean>, SynthesisError> {
        Ok(self
            .bytes
            .iter()
            .enumerate()
            .map(|(i, byte)| byte.to_bits_be(cs.ns(|| format!("to_bits_be_{}", i))))
            .collect::<Result<Vec<_>, _>>()?
            .into_iter()
            .flatten()
            .collect())
    }

    fn to_bits_be_strict<CS: ConstraintSystem<F>>(&self, mut cs: CS) -> Result<Vec<Boolean>, SynthesisError> {
        Ok(self
            .bytes
            .iter()
            .enumerate()
            .map(|(i, byte)| byte.to_bits_be_strict(cs.ns(|| format!("to_bits_be_{}", i))))
            .collect::<Result<Vec<_>, _>>()?
            .into_iter()
            .flatten()
            .collect())
    }
}

<<<<<<< HEAD
impl<F: PrimeField> ToBytesGadget<F> for Address {
    fn to_bytes<CS: ConstraintSystem<F>>(&self, cs: CS) -> Result<Vec<UInt8>, SynthesisError> {
        self.bytes.to_bytes(cs)
    }

    fn to_bytes_strict<CS: ConstraintSystem<F>>(&self, cs: CS) -> Result<Vec<UInt8>, SynthesisError> {
        self.bytes.to_bytes_strict(cs)
=======
impl FromBitsLEGadget for Address {
    fn from_bits_le(bits: &[Boolean]) -> Result<Address, SynthesisError> {
        /* if bits.len() !=  {
            return Err(SynthesisError::Unsatisfiable);
        } */

        todo!()
    }

    fn from_bits_le_strict(bits: &[Boolean]) -> Result<Address, SynthesisError> {
        <Self as FromBitsLEGadget>::from_bits_le(bits)
    }
}

impl FromBitsBEGadget for Address {
    fn from_bits_be(bits: &[Boolean]) -> Result<Address, SynthesisError> {
        /* if bits.len() !=  {
            return Err(SynthesisError::Unsatisfiable);
        } */

        todo!()
    }

    fn from_bits_be_strict(bits: &[Boolean]) -> Result<Address, SynthesisError> {
        <Self as FromBitsBEGadget>::from_bits_be(bits)
>>>>>>> 8f676b84
    }
}

impl std::fmt::Display for Address {
    fn fmt(&self, f: &mut std::fmt::Formatter) -> std::fmt::Result {
        write!(f, "{}", self.address)
    }
}<|MERGE_RESOLUTION|>--- conflicted
+++ resolved
@@ -306,15 +306,6 @@
     }
 }
 
-<<<<<<< HEAD
-impl<F: PrimeField> ToBytesGadget<F> for Address {
-    fn to_bytes<CS: ConstraintSystem<F>>(&self, cs: CS) -> Result<Vec<UInt8>, SynthesisError> {
-        self.bytes.to_bytes(cs)
-    }
-
-    fn to_bytes_strict<CS: ConstraintSystem<F>>(&self, cs: CS) -> Result<Vec<UInt8>, SynthesisError> {
-        self.bytes.to_bytes_strict(cs)
-=======
 impl FromBitsLEGadget for Address {
     fn from_bits_le(bits: &[Boolean]) -> Result<Address, SynthesisError> {
         /* if bits.len() !=  {
@@ -340,7 +331,16 @@
 
     fn from_bits_be_strict(bits: &[Boolean]) -> Result<Address, SynthesisError> {
         <Self as FromBitsBEGadget>::from_bits_be(bits)
->>>>>>> 8f676b84
+    }
+}
+
+impl<F: PrimeField> ToBytesGadget<F> for Address {
+    fn to_bytes<CS: ConstraintSystem<F>>(&self, cs: CS) -> Result<Vec<UInt8>, SynthesisError> {
+        self.bytes.to_bytes(cs)
+    }
+
+    fn to_bytes_strict<CS: ConstraintSystem<F>>(&self, cs: CS) -> Result<Vec<UInt8>, SynthesisError> {
+        self.bytes.to_bytes_strict(cs)
     }
 }
 
