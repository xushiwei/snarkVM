--- conflicted
+++ resolved
@@ -33,17 +33,6 @@
 path = "../fields"
 version = "0.7.9"
 
-<<<<<<< HEAD
-[dependencies.snarkvm-gadgets]
-path = "../gadgets"
-version = "0.7.9"
-
-[dependencies.snarkvm-parameters]
-path = "../parameters"
-version = "0.7.9"
-
-=======
->>>>>>> 56d266ab
 [dependencies.snarkvm-profiler]
 path = "../profiler"
 version = "0.7.9"
